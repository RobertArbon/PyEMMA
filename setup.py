--- conflicted
+++ resolved
@@ -233,11 +233,7 @@
         'matplotlib',
         'mdtraj>=1.8.0',
         'msmtools>=1.2',
-<<<<<<< HEAD
         'numpy>=1.8.0',
-=======
-        'numpy>=1.7.0',
->>>>>>> 6194959c
         'pathos',
         'psutil>=3.1.1',
         'pyyaml',
@@ -282,8 +278,7 @@
 
         # init submodules
         import subprocess
-        modules = ['pybind11',
-                   ]
+        modules = ['pybind11', ]
         cmd = "git submodule update --init {mod}"
         for m in modules:
             subprocess.check_call(cmd.format(mod=m).split(' '))
