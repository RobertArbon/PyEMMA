#!/usr/bin/env python

# This file is part of PyEMMA.
#
# Copyright (c) 2015, 2014 Computational Molecular Biology Group, Freie Universitaet Berlin (GER)
#
# MSMTools is free software: you can redistribute it and/or modify
# it under the terms of the GNU Lesser General Public License as published by
# the Free Software Foundation, either version 3 of the License, or
# (at your option) any later version.
#
# This program is distributed in the hope that it will be useful,
# but WITHOUT ANY WARRANTY; without even the implied warranty of
# MERCHANTABILITY or FITNESS FOR A PARTICULAR PURPOSE.  See the
# GNU General Public License for more details.
#
# You should have received a copy of the GNU Lesser General Public License
# along with this program.  If not, see <http://www.gnu.org/licenses/>.

"""EMMA: Emma's Markov Model Algorithms

EMMA is an open source collection of algorithms implemented mostly in
`NumPy <http://www.numpy.org/>`_ and `SciPy <http://www.scipy.org>`_
to analyze trajectories generated from any kind of simulation
(e.g. molecular trajectories) via Markov state models (MSM).

"""

from __future__ import print_function, absolute_import

import sys
import os
import versioneer
import warnings
from io import open

DOCLINES = __doc__.split("\n")

CLASSIFIERS = """\
Development Status :: 5 - Production/Stable
Environment :: Console
Environment :: MacOS X
Intended Audience :: Science/Research
License :: OSI Approved :: GNU Lesser General Public License v3 or later (LGPLv3+)
Natural Language :: English
Operating System :: MacOS :: MacOS X
Operating System :: POSIX
Operating System :: Microsoft :: Windows
Programming Language :: Python :: 2.7
Programming Language :: Python :: 3
Topic :: Scientific/Engineering :: Bio-Informatics
Topic :: Scientific/Engineering :: Chemistry
Topic :: Scientific/Engineering :: Mathematics
Topic :: Scientific/Engineering :: Physics

"""
from setup_util import getSetuptoolsError, lazy_cythonize
try:
    from setuptools import setup, Extension, find_packages
    from pkg_resources import VersionConflict
except ImportError as ie:
    print(getSetuptoolsError())
    sys.exit(23)

###############################################################################
# Extensions
###############################################################################
def extensions():
    """How do we handle cython:
    1. when on git, require cython during setup time (do not distribute
    generated .c files via git)
     a) cython present -> fine
     b) no cython present -> install it on the fly. Extensions have to have .pyx suffix
    This is solved via a lazy evaluation of the extension list. This is needed,
    because build_ext is being called before cython will be available.
    https://bitbucket.org/pypa/setuptools/issue/288/cannot-specify-cython-under-setup_requires

    2. src dist install (have pre-converted c files and pyx files)
     a) cython present -> fine
     b) no cython -> use .c files
    """
    USE_CYTHON = False
    try:
        from Cython.Build import cythonize
        USE_CYTHON = True
    except ImportError:
        warnings.warn('Cython not found. Using pre cythonized files.')

    # setup OpenMP support
    from setup_util import detect_openmp
    openmp_enabled, needs_gomp = detect_openmp()

    import mdtraj
    from numpy import get_include as _np_inc
    from scipy import get_include as _sc_inc
    np_inc = _np_inc()
    sc_inc = _sc_inc()

    exts = []

    if sys.platform.startswith('win'):
        lib_prefix = 'lib'
    else:
        lib_prefix = ''
    regspatial_module = \
        Extension('pyemma.coordinates.clustering.regspatial',
                  sources=[
                      'pyemma/coordinates/clustering/src/regspatial.c',
                      'pyemma/coordinates/clustering/src/clustering.c'],
                  include_dirs=[
                      mdtraj.capi()['include_dir'],
                      np_inc,
                      'pyemma/coordinates/clustering/include',
                  ],
                  libraries=[lib_prefix+'theobald'],
                  library_dirs=[mdtraj.capi()['lib_dir']],
                  extra_compile_args=['-std=c99', '-g', '-O3'])
    kmeans_module = \
        Extension('pyemma.coordinates.clustering.kmeans_clustering',
                  sources=[
                      'pyemma/coordinates/clustering/src/kmeans.c',
                      'pyemma/coordinates/clustering/src/clustering.c'],
                  include_dirs=[
                      mdtraj.capi()['include_dir'],
                      np_inc,
                      'pyemma/coordinates/clustering/include'],
                  libraries=[lib_prefix+'theobald'],
                  library_dirs=[mdtraj.capi()['lib_dir']],
                  extra_compile_args=['-std=c99'])

    covar_module = \
        Extension('pyemma._ext.variational.estimators.covar_c.covartools',
                  sources=['pyemma/_ext/variational/estimators/covar_c/covartools.pyx',
                           'pyemma/_ext/variational/estimators/covar_c/_covartools.c'],
                  include_dirs=['pyemma/_ext/variational/estimators/covar_c/',
                                np_inc,
                                ],
                  extra_compile_args=['-std=c99', '-O3'])

    eig_qr_module = \
        Extension('pyemma._ext.variational.solvers.eig_qr.eig_qr',
                  sources=['pyemma/_ext/variational/solvers/eig_qr/eig_qr.pyx'],
                  include_dirs=['pyemma/_ext/variational/solvers/eig_qr/', np_inc, sc_inc],
                  extra_compile_args=['-std=c99', '-O3'])

    orderedset = \
        Extension('pyemma._ext.orderedset._orderedset',
                  sources=['pyemma/_ext/orderedset/_orderedset.pyx'],
                  include_dirs=[np_inc],
                  extra_compile_args=['-O3'])

    exts += [regspatial_module,
             kmeans_module,
             covar_module,
             eig_qr_module,
             orderedset
             ]

    if not USE_CYTHON:
        # replace pyx files by their pre generated c code.
        for e in exts:
            new_src = []
            for s in e.sources:
                new_src.append(s.replace('.pyx', '.c'))
            e.sources = new_src
    else:
        exts = cythonize(exts)

    if openmp_enabled:
        warnings.warn('enabled openmp')
        omp_compiler_args = ['-fopenmp']
        omp_libraries = ['-lgomp'] if needs_gomp else []
        omp_defines = [('USE_OPENMP', None)]
        for e in exts:
            e.extra_compile_args += omp_compiler_args
            e.extra_link_args += omp_libraries
            e.define_macros += omp_defines

    return exts


def get_cmdclass():
    versioneer_cmds = versioneer.get_cmdclass()

    sdist_class = versioneer_cmds['sdist']
    class sdist(sdist_class):
        """ensure cython files are compiled to c, when distributing"""

        def run(self):
            # only run if .git is present
            if not os.path.exists('.git'):
                print("Not on git, can not create source distribution")
                return

            try:
                from Cython.Build import cythonize
                print("cythonizing sources")
                cythonize(extensions())
            except ImportError:
                warnings.warn('sdist cythonize failed')
            return sdist_class.run(self)

    versioneer_cmds['sdist'] = sdist

    from setuptools.command.test import test as TestCommand

    class PyTest(TestCommand):
        user_options = [('pytest-args=', 'a', "Arguments to pass to py.test")]

        def initialize_options(self):
            TestCommand.initialize_options(self)
            self.pytest_args = ['pyemma']

        def run_tests(self):
            # import here, cause outside the eggs aren't loaded
            import pytest
            errno = pytest.main(self.pytest_args)
            sys.exit(errno)

    versioneer_cmds['test'] = PyTest

    return versioneer_cmds


metadata = dict(
    name='pyEMMA',
    maintainer='Martin K. Scherer',
    maintainer_email='m.scherer@fu-berlin.de',
    author='The Emma team',
    author_email='info@emma-project.org',
    url='http://github.com/markovmodel/PyEMMA',
    license='LGPLv3+',
    description=DOCLINES[0],
    long_description=open('README.rst', encoding='utf8').read(),
    version=versioneer.get_version(),
    platforms=["Windows", "Linux", "Solaris", "Mac OS-X", "Unix"],
    classifiers=[c for c in CLASSIFIERS.split('\n') if c],
    keywords='Markov State Model Algorithms',
    # packages are found if their folder contains an __init__.py,
    packages=find_packages(),
    # install default emma.cfg into package.
    package_data=dict(pyemma=['pyemma.cfg']),
    cmdclass=get_cmdclass(),
    tests_require=['pytest'],
    # runtime dependencies
    install_requires=['numpy>=1.7.0',
                      'scipy>=0.11',
                      'mdtraj>=1.8.0',
                      'matplotlib',
<<<<<<< HEAD
                      'msmtools>=1.1.4',
                      'thermotools>=0.2.5',
=======
                      'msmtools>=1.2',
                      'thermotools>=0.2.3',
>>>>>>> 0643b035
                      'bhmm>=0.6,<0.7',
                      'joblib>0.8.4',
                      'pyyaml',
                      'psutil>=3.1.1',
                      'decorator>=4.0.0',
                      'progress-reporter',
                      ],
    zip_safe=False,
)

# this is only metadata and not used by setuptools
metadata['requires'] = ['numpy', 'scipy']

# not installing?
if len(sys.argv) == 1 or (len(sys.argv) >= 2 and ('--help' in sys.argv[1:] or
                          sys.argv[1] in ('--help-commands',
                                          '--version',
                                          'clean'))):
    pass
else:
    # setuptools>=2.2 can handle setup_requires
    metadata['setup_requires'] = ['numpy>=1.7.0',
                                  'scipy',
                                  'mdtraj>=1.7.0',
                                  ]

    metadata['package_data'] = {
                                'pyemma': ['pyemma.cfg', 'logging.yml', 'setup.cfg'],
                                'pyemma.coordinates.tests': ['data/*'],
                                'pyemma.msm.tests': ['data/*'],
                                'pyemma.datasets': ['*.npz'],
                                'pyemma.util.tests': ['data/*'],
                                }

    # when on git, we require cython
    if os.path.exists('.git'):
        warnings.warn('using git, require cython')
        metadata['setup_requires'] += ['cython>=0.22']

        # copy setup.cfg to the package so we can include it easily later on
        import shutil
        shutil.copy('setup.cfg', 'pyemma')

    # only require numpy and extensions in case of building/installing
    metadata['ext_modules'] = lazy_cythonize(callback=extensions)

setup(**metadata)
<|MERGE_RESOLUTION|>--- conflicted
+++ resolved
@@ -247,13 +247,8 @@
                       'scipy>=0.11',
                       'mdtraj>=1.8.0',
                       'matplotlib',
-<<<<<<< HEAD
-                      'msmtools>=1.1.4',
+                      'msmtools>=1.2',
                       'thermotools>=0.2.5',
-=======
-                      'msmtools>=1.2',
-                      'thermotools>=0.2.3',
->>>>>>> 0643b035
                       'bhmm>=0.6,<0.7',
                       'joblib>0.8.4',
                       'pyyaml',
