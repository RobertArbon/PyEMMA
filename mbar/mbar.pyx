--- conflicted
+++ resolved
@@ -160,7 +160,6 @@
         <double*> _np.PyArray_DATA(conf_energies),
         <double*> _np.PyArray_DATA(biased_conf_energies))
 
-<<<<<<< HEAD
 def get_pointwise_unbiased_free_energies(
     _np.ndarray[double, ndim=1, mode="c"] log_therm_state_counts not None,
     _np.ndarray[double, ndim=2, mode="c"] bias_energy_sequence not None,
@@ -180,14 +179,10 @@
         <double*> _np.PyArray_DATA(scratch_T),
         <double*> _np.PyArray_DATA(pointwise_unbiased_free_energies))
 
-def estimate(therm_state_counts, bias_energy_sequence, conf_state_sequence,
-    maxiter=1000, maxerr=1.0E-8, therm_energies=None, err_out=0, callback=None, n_conf_states=None):
-=======
 def estimate(
     therm_state_counts, bias_energy_sequence, conf_state_sequence,
     maxiter=1000, maxerr=1.0E-8, therm_energies=None,
     n_conf_states=None, save_convergence_info=0, callback=None):
->>>>>>> 2a23b725
     r"""
     Estimate the (un)biased reduced free energies and thermodynamic free energies.
         
