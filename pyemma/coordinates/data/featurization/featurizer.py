# This file is part of PyEMMA.
#
# Copyright (c) 2015, 2014 Computational Molecular Biology Group, Freie Universitaet Berlin (GER)
#
# PyEMMA is free software: you can redistribute it and/or modify
# it under the terms of the GNU Lesser General Public License as published by
# the Free Software Foundation, either version 3 of the License, or
# (at your option) any later version.
#
# This program is distributed in the hope that it will be useful,
# but WITHOUT ANY WARRANTY; without even the implied warranty of
# MERCHANTABILITY or FITNESS FOR A PARTICULAR PURPOSE.  See the
# GNU General Public License for more details.
#
# You should have received a copy of the GNU Lesser General Public License
# along with this program.  If not, see <http://www.gnu.org/licenses/>.

from __future__ import absolute_import

import warnings

from pyemma._base.logging import Loggable
from pyemma._base.serialization.serialization import SerializableMixIn
from pyemma.util.types import is_string
import mdtraj

from pyemma.coordinates.data.featurization.util import (_parse_pairwise_input,
                                                        _parse_groupwise_input)

from .misc import CustomFeature
import numpy as np
from pyemma.coordinates.util.patches import load_topology_cached
from mdtraj import load_topology as load_topology_uncached


__author__ = 'Frank Noe, Martin Scherer'
__all__ = ['MDFeaturizer']


class MDFeaturizer(SerializableMixIn, Loggable):
    r"""Extracts features from MD trajectories."""
    _serialize_version = 0
    _serialize_fields = ('use_topology_cache',
                         'topologyfile',
                         'active_features',
                         )

    def __init__(self, topfile, use_cache=True):
        """extracts features from MD trajectories.

        Parameters
        ----------

        topfile : str or mdtraj.Topology
           a path to a topology file (pdb etc.) or an mdtraj Topology() object
        use_cache : boolean, default=True
           cache already loaded topologies, if file contents match.
<<<<<<< HEAD
        """
        self.use_topology_cache = use_cache
        self.topology = None
        self.topologyfile = topfile
        self.active_features = []

    @property
    def topologyfile(self):
        return self._topologyfile

    @topologyfile.setter
    def topologyfile(self, topfile):
        self._topologyfile = topfile
        if isinstance(topfile, str):
            self.topology = load_topology_cached(topfile) if self.use_topology_cache \
                else load_topology_uncached(topfile)
            self.topology.fname = topfile
            self._topologyfile = topfile
=======
       """
        self.topologyfile = None
        if isinstance(topfile, str):
            self.topology = load_topology_cached(topfile) if use_cache else load_topology_uncached(topfile)
            self.topologyfile = topfile
>>>>>>> 20a50fff
        elif isinstance(topfile, mdtraj.Topology):
            self.topology = topfile
            self.topology.fname = None
        elif isinstance(topfile, mdtraj.Trajectory):
            self.topology = topfile.topology
        else:
            raise ValueError("no valid topfile arg: type was %s, "
                             "but only string or mdtraj.Topology allowed." % type(topfile))

    def __add_feature(self, f):
        # perform sanity checks
        if f.dimension == 0:
            self._logger.error("given an empty feature (eg. due to an empty/"
                               "ineffective selection). Skipping it."
                               " Feature desc: %s" % f.describe())
            return

        if f not in self.active_features:
            self.active_features.append(f)
        else:
            self._logger.warning("tried to re-add the same feature %s"
                                 % f.__class__.__name__)

    def describe(self):
        """
        Returns a list of strings, one for each feature selected,
        with human-readable descriptions of the features.

        Returns
        -------
        labels : list of str
            An ordered list of strings, one for each feature selected,
            with human-readable descriptions of the features.

        """
        all_labels = []
        for f in self.active_features:
            all_labels += f.describe()
        return all_labels

    def __repr__(self):
        import pprint
        feat_str = pprint.pformat(self.describe()[:10])[:-1] + ', ...]'
        return 'MDFeaturizer with features:\n{feats}'.format(feats=feat_str)

    def select(self, selstring):
        """
        Returns the indexes of atoms matching the given selection

        Parameters
        ----------
        selstring : str
            Selection string. See mdtraj documentation for details:
            http://mdtraj.org/latest/atom_selection.html

        Returns
        -------
        indexes : ndarray((n), dtype=int)
            array with selected atom indexes

        """
        return self.topology.select(selstring)

    def select_Ca(self):
        """
        Returns the indexes of all Ca-atoms

        Returns
        -------
        indexes : ndarray((n), dtype=int)
            array with selected atom indexes

        """
        return self.topology.select("name CA")

    def select_Backbone(self):
        """
        Returns the indexes of backbone C, CA and N atoms

        Returns
        -------
        indexes : ndarray((n), dtype=int)
            array with selected atom indexes

        """
        return self.topology.select("backbone and (name C or name CA or name N)")

    def select_Heavy(self, exclude_symmetry_related=False):
        """
        Returns the indexes of all heavy atoms (Mass >= 2),
        optionally excluding symmetry-related heavy atoms.

        Parameters
        ----------
        exclude_symmetry_related : boolean, default=False
            if True, exclude symmetry-related heavy atoms.

        Returns
        -------
        indexes : ndarray((n), dtype=int)
            array with selected atom indexes

        """
        if exclude_symmetry_related:
            exclusions = []

            exclusions.append("mass < 2")
            exclusions.append("(resname == VAL and name == CG)")
            exclusions.append("(resname == LEU and name == CD)")
            exclusions.append("(resname == PHE and name == CD) or (resname == PHE and name == CE)")
            exclusions.append("(resname == TYR and name == CD) or (resname == TYR and name == CE)")
            exclusions.append("(resname == GLU and name == OD1) or (resname == GLU and name == OD2)")
            exclusions.append("(resname == ASP and name == OG1) or (resname == ASP and name == OG2)")
            exclusions.append("(resname == HIS and name == ND1) or (resname == HIS and name == NE2)")
            exclusions.append("(resname == ARG and name == NH1) or (resname == ARG and name == NH2)")

            exclusion_string = ' or '.join(exclusions)
            selection_string = 'not (' + exclusion_string + ')'

            return self.topology.select(selection_string)
        else:
            return self.topology.select("mass >= 2")

    @staticmethod
    def pairs(sel, excluded_neighbors=0):
        """
        Creates all pairs between indexes. Will exclude closest neighbors up to :py:obj:`excluded_neighbors`
        The self-pair (i,i) is always excluded

        Parameters
        ----------
        sel : ndarray((n), dtype=int)
            array with selected atom indexes

        excluded_neighbors: int, default = 0
            number of neighbors that will be excluded when creating the pairs

        Returns
        -------
        sel : ndarray((m,2), dtype=int)
            m x 2 array with all pair indexes between different atoms that are at least :obj:`excluded_neighbors`
            indexes apart, i.e. if i is the index of an atom, the pairs [i,i-2], [i,i-1], [i,i], [i,i+1], [i,i+2], will
            not be in :py:obj:`sel` (n=excluded_neighbors) if :py:obj:`excluded_neighbors` = 2.
            Moreover, the list is non-redundant,i.e. if [i,j] is in sel, then [j,i] is not.

        """

        assert isinstance(excluded_neighbors,int)

        p = []
        for i in range(len(sel)):
            for j in range(i + 1, len(sel)):
                # get ordered pair
                I = sel[i]
                J = sel[j]
                if (I > J):
                    I = sel[j]
                    J = sel[i]
                # exclude 1 and 2 neighbors
                if (J > I + excluded_neighbors):
                    p.append([I, J])
        return np.array(p)

    def _check_indices(self, pair_inds, pair_n=2):
        """ensure pairs are valid (shapes, all atom indices available?, etc.)
        """

        pair_inds = np.array(pair_inds).astype(dtype=np.int, casting='safe')

        if pair_inds.ndim != 2:
            raise ValueError("pair indices has to be a matrix.")

        if pair_inds.shape[1] != pair_n:
            raise ValueError("pair indices shape has to be (x, %i)." % pair_n)

        if pair_inds.max() > self.topology.n_atoms:
            raise ValueError("index out of bounds: %i."
                             " Maximum atom index available: %i"
                             % (pair_inds.max(), self.topology.n_atoms))

        return pair_inds

    def add_all(self):
        """
        Adds all atom coordinates to the feature list.
        The coordinates are flattened as follows: [x1, y1, z1, x2, y2, z2, ...]

        """
        # TODO: add possibility to align to a reference structure
        self.add_selection(list(range(self.topology.n_atoms)))

    def add_selection(self, indexes):
        """
        Adds the coordinates of the selected atom indexes to the feature list.
        The coordinates of the selection [1, 2, ...] are flattened as follows: [x1, y1, z1, x2, y2, z2, ...]

        Parameters
        ----------
        indexes : ndarray((n), dtype=int)
            array with selected atom indexes

        """
        # TODO: add possibility to align to a reference structure
        from .misc import SelectionFeature
        f = SelectionFeature(self.topology, indexes)
        self.__add_feature(f)

    def add_distances(self, indices, periodic=True, indices2=None):
        r"""
        Adds the distances between atoms to the feature list.

        Parameters
        ----------
        indices : can be of two types:

                ndarray((n, 2), dtype=int):
                    n x 2 array with the pairs of atoms between which the distances shall be computed

                iterable of integers (either list or ndarray(n, dtype=int)):
                    indices (not pairs of indices) of the atoms between which the distances shall be computed.

        periodic : optional, boolean, default is True
            If periodic is True and the trajectory contains unitcell information,
            distances will be computed under the minimum image convention.

        indices2: iterable of integers (either list or ndarray(n, dtype=int)), optional:
                    Only has effect if :py:obj:`indices` is an iterable of integers. Instead of the above behaviour,
                    only the distances between the atoms in :py:obj:`indices` and :py:obj:`indices2` will be computed.


        .. note::
            When using the iterable of integers input, :py:obj:`indices` and :py:obj:`indices2`
            will be sorted numerically and made unique before converting them to a pairlist.
            Please look carefully at the output of :py:func:`describe()` to see what features exactly have been added.
        """
        from .distances import DistanceFeature

        atom_pairs = _parse_pairwise_input(
            indices, indices2, self._logger, fname='add_distances()')

        atom_pairs = self._check_indices(atom_pairs)
        f = DistanceFeature(self.topology, atom_pairs, periodic=periodic)
        self.__add_feature(f)

    def add_distances_ca(self, periodic=True, excluded_neighbors=2):
        """
        Adds the distances between all Ca's to the feature list.

        Parameters
        ----------
        periodic : boolean, default is True
            Use the minimum image convetion when computing distances

        excluded_neighbors : int, default is 2
            Number of exclusions when compiling the list of pairs. Two CA-atoms are considered
            neighbors if they belong to adjacent residues.

        """

        # Atom indices for CAs
        at_idxs_ca = self.select_Ca()
        # Residue indices for residues contatinig CAs
        res_idxs_ca = [self.topology.atom(ca).residue.index for ca in at_idxs_ca]
        # Pairs of those residues, with possibility to exclude neighbors
        res_idxs_ca_pairs = self.pairs(res_idxs_ca, excluded_neighbors=excluded_neighbors)
        # Mapping back pairs of residue indices to pairs of CA indices
        distance_indexes = []
        for ri, rj in res_idxs_ca_pairs:
            distance_indexes.append([self.topology.residue(ri).atom('CA').index,
                                     self.topology.residue(rj).atom('CA').index
                                     ])
        distance_indexes = np.array(distance_indexes)

        self.add_distances(distance_indexes, periodic=periodic)

    def add_inverse_distances(self, indices, periodic=True, indices2=None):
        """
        Adds the inverse distances between atoms to the feature list.

        Parameters
        ----------
        indices : can be of two types:

                ndarray((n, 2), dtype=int):
                    n x 2 array with the pairs of atoms between which the inverse distances shall be computed

                iterable of integers (either list or ndarray(n, dtype=int)):
                    indices (not pairs of indices) of the atoms between which the inverse distances shall be computed.

        periodic : optional, boolean, default is True
            If periodic is True and the trajectory contains unitcell information,
            distances will be computed under the minimum image convention.

        indices2: iterable of integers (either list or ndarray(n, dtype=int)), optional:
                    Only has effect if :py:obj:`indices` is an iterable of integers. Instead of the above behaviour,
                    only the inverse distances between the atoms in :py:obj:`indices` and :py:obj:`indices2` will be computed.


        .. note::
            When using the *iterable of integers* input, :py:obj:`indices` and :py:obj:`indices2`
            will be sorted numerically and made unique before converting them to a pairlist.
            Please look carefully at the output of :py:func:`describe()` to see what features exactly have been added.

        """
        from .distances import InverseDistanceFeature
        atom_pairs = _parse_pairwise_input(
            indices, indices2, self._logger, fname='add_inverse_distances()')

        atom_pairs = self._check_indices(atom_pairs)
        f = InverseDistanceFeature(self.topology, atom_pairs, periodic=periodic)
        self.__add_feature(f)

    def add_contacts(self, indices, indices2=None, threshold=0.3, periodic=True, count_contacts=False):
        r"""
        Adds the contacts to the feature list.

        Parameters
        ----------
        indices : can be of two types:

                ndarray((n, 2), dtype=int):
                    n x 2 array with the pairs of atoms between which the contacts shall be computed

                iterable of integers (either list or ndarray(n, dtype=int)):
                    indices (not pairs of indices) of the atoms between which the contacts shall be computed.

        indices2: iterable of integers (either list or ndarray(n, dtype=int)), optional:
                    Only has effect if :py:obj:`indices` is an iterable of integers. Instead of the above behaviour,
                    only the contacts between the atoms in :py:obj:`indices` and :py:obj:`indices2` will be computed.

        threshold : float, optional, default = .3
            distances below this threshold (in nm) will result in a feature 1.0, distances above will result in 0.0.
            The default is set to .3 nm (3 Angstrom)

        periodic : boolean, default True
            use the minimum image convention if unitcell information is available

        count_contacts : boolean, default False
            If set to true, this feature will return the number of formed contacts (and not feature values with either 1.0 or 0)
            The ouput of this feature will be of shape (Nt,1), and not (Nt, nr_of_contacts)

        .. note::
            When using the *iterable of integers* input, :py:obj:`indices` and :py:obj:`indices2`
            will be sorted numerically and made unique before converting them to a pairlist.
            Please look carefully at the output of :py:func:`describe()` to see what features exactly have been added.
        """
        from .distances import ContactFeature
        atom_pairs = _parse_pairwise_input(
            indices, indices2, self._logger, fname='add_contacts()')

        atom_pairs = self._check_indices(atom_pairs)
        f = ContactFeature(self.topology, atom_pairs, threshold, periodic, count_contacts)
        self.__add_feature(f)

    def add_residue_mindist(self,
                            residue_pairs='all',
                            scheme='closest-heavy',
                            ignore_nonprotein=True,
                            threshold=None,
                            periodic=True):
        r"""
        Adds the minimum distance between residues to the feature list. See below how
        the minimum distance can be defined. If the topology generated out of :py:obj:`topfile`
        contains information on periodic boundary conditions, the minimum image convention
        will be used when computing distances.

        Parameters
        ----------
        residue_pairs : can be of two types:

            'all'
                Computes distances between all pairs of residues excluding first and second neighbors

            ndarray((n, 2), dtype=int):
                n x 2 array with the pairs residues for which distances will be computed

        scheme : 'ca', 'closest', 'closest-heavy', default is closest-heavy
                Within a residue, determines the sub-group atoms that will be considered when computing distances

        ignore_nonprotein : boolean, default True
                Ignore residues that are not of protein type (e.g. water molecules, post-traslational modifications etc)

        threshold : float, optional, default is None
            distances below this threshold (in nm) will result in a feature 1.0, distances above will result in 0.0. If
            left to None, the numerical value will be returned

        periodic : bool, optional, default = True
            If `periodic` is True and the trajectory contains unitcell
            information, we will treat dihedrals that cross periodic images
            using the minimum image convention.

        .. note::
            Using :py:obj:`scheme` = 'closest' or 'closest-heavy' with :py:obj:`residue pairs` = 'all'
            will compute nearly all interatomic distances, for every frame, before extracting the closest pairs.
            This can be very time consuming. Those schemes are intended to be used with a subset of residues chosen
            via :py:obj:`residue_pairs`.


        """
        from .distances import ResidueMinDistanceFeature
        if scheme != 'ca' and is_string(residue_pairs):
            if residue_pairs == 'all':
                self._logger.warning("Using all residue pairs with schemes like closest or closest-heavy is "
                                     "very time consuming. Consider reducing the residue pairs")

        f = ResidueMinDistanceFeature(self.topology, residue_pairs, scheme, ignore_nonprotein, threshold, periodic)
        self.__add_feature(f)

    def add_group_mindist(self,
                            group_definitions,
                            group_pairs='all',
                            threshold=None,
                            periodic=True,
                            ):
        r"""
        Adds the minimum distance between groups of atoms to the feature list. If the groups of
        atoms are identical to residues, use :py:obj:`add_residue_mindist <pyemma.coordinates.data.featurizer.MDFeaturizer.add_residue_mindist>`.

        Parameters
        ----------

        group_definition : list of 1D-arrays/iterables containing the group definitions via atom indices.
            If there is only one group_definition, it is assumed the minimum distance within this group (excluding the
            self-distance) is wanted. In this case, :py:obj:`group_pairs` is ignored.

        group_pairs :  Can be of two types:
            'all'
                Computes minimum distances between all pairs of groups contained in the group definitions

            ndarray((n, 2), dtype=int):
                n x 2 array with the pairs of groups for which the minimum distances will be computed.

        threshold : float, optional, default is None
            distances below this threshold (in nm) will result in a feature 1.0, distances above will result in 0.0. If
            left to None, the numerical value will be returned

        periodic : bool, optional, default = True
            If `periodic` is True and the trajectory contains unitcell
            information, we will treat dihedrals that cross periodic images
            using the minimum image convention.

        """
        from .distances import GroupMinDistanceFeature
        # Some thorough input checking and reformatting
        group_definitions, group_pairs, distance_list, group_identifiers = \
            _parse_groupwise_input(group_definitions, group_pairs, self._logger, 'add_group_mindist')
        distance_list = self._check_indices(distance_list)

        f = GroupMinDistanceFeature(self.topology, group_definitions, group_pairs, distance_list, group_identifiers, threshold, periodic)
        self.__add_feature(f)

    def add_angles(self, indexes, deg=False, cossin=False, periodic=True):
        """
        Adds the list of angles to the feature list

        Parameters
        ----------
        indexes : np.ndarray, shape=(num_pairs, 3), dtype=int
            an array with triplets of atom indices
        deg : bool, optional, default = False
            If False (default), angles will be computed in radians.
            If True, angles will be computed in degrees.
        cossin : bool, optional, default = False
            If True, each angle will be returned as a pair of (sin(x), cos(x)).
            This is useful, if you calculate the mean (e.g TICA/PCA, clustering)
            in that space.
        periodic : bool, optional, default = True
            If `periodic` is True and the trajectory contains unitcell
            information, we will treat dihedrals that cross periodic images
            using the minimum image convention.

        """
        from .angles import AngleFeature
        indexes = self._check_indices(indexes, pair_n=3)
        f = AngleFeature(self.topology, indexes, deg=deg, cossin=cossin,
                         periodic=periodic)
        self.__add_feature(f)

    def add_dihedrals(self, indexes, deg=False, cossin=False, periodic=True):
        """
        Adds the list of dihedrals to the feature list

        Parameters
        ----------
        indexes : np.ndarray, shape=(num_pairs, 4), dtype=int
            an array with quadruplets of atom indices
        deg : bool, optional, default = False
            If False (default), angles will be computed in radians.
            If True, angles will be computed in degrees.
        cossin : bool, optional, default = False
            If True, each angle will be returned as a pair of (sin(x), cos(x)).
            This is useful, if you calculate the mean (e.g TICA/PCA, clustering)
            in that space.
        periodic : bool, optional, default = True
            If `periodic` is True and the trajectory contains unitcell
            information, we will treat dihedrals that cross periodic images
            using the minimum image convention.

        """
        from .angles import DihedralFeature
        indexes = self._check_indices(indexes, pair_n=4)
        f = DihedralFeature(self.topology, indexes, deg=deg, cossin=cossin,
                            periodic=periodic)
        self.__add_feature(f)

    def add_backbone_torsions(self, selstr=None, deg=False, cossin=False, periodic=True):
        """
        Adds all backbone phi/psi angles or the ones specified in :obj:`selstr` to the feature list.

        Parameters
        ----------

        selstr : str, optional, default = ""
            selection string specifying the atom selection used to specify a specific set of backbone angles
            If "" (default), all phi/psi angles found in the topology will be computed
        deg : bool, optional, default = False
            If False (default), angles will be computed in radians.
            If True, angles will be computed in degrees.
        cossin : bool, optional, default = False
            If True, each angle will be returned as a pair of (sin(x), cos(x)).
            This is useful, if you calculate the mean (e.g TICA/PCA, clustering)
            in that space.
        periodic : bool, optional, default = True
            If `periodic` is True and the trajectory contains unitcell
            information, we will treat dihedrals that cross periodic images
            using the minimum image convention.
        """
        from .angles import BackboneTorsionFeature
        f = BackboneTorsionFeature(
            self.topology, selstr=selstr, deg=deg, cossin=cossin, periodic=periodic)
        self.__add_feature(f)

    def add_chi1_torsions(self, selstr="", deg=False, cossin=False, periodic=True):
        """
        Adds all chi1 angles or the ones specified in :obj:`selstr` to the feature list.

        Parameters
        ----------

        selstr : str, optional, default = ""
            selection string specifying the atom selection used to specify a specific set of backbone angles
            If "" (default), all chi1 angles found in the topology will be computed
        deg : bool, optional, default = False
            If False (default), angles will be computed in radians.
            If True, angles will be computed in degrees.
        cossin : bool, optional, default = False
            If True, each angle will be returned as a pair of (sin(x), cos(x)).
            This is useful, if you calculate the mean (e.g TICA/PCA, clustering)
            in that space.
        periodic : bool, optional, default = True
            If `periodic` is True and the trajectory contains unitcell
            information, we will treat dihedrals that cross periodic images
            using the minimum image convention.
        """
        from .angles import Chi1TorsionFeature
        f = Chi1TorsionFeature(
            self.topology, selstr=selstr, deg=deg, cossin=cossin, periodic=periodic)
        self.__add_feature(f)

    def add_custom_feature(self, feature):
        """
        Adds a custom feature to the feature list.

        Parameters
        ----------
        feature : object
            an object with interface like CustomFeature (transform, describe methods)

        """
        if feature.dimension <= 0:
            raise ValueError("Dimension has to be positive. "
                             "Please override dimension attribute in feature!")

        if not hasattr(feature, 'transform'):
            raise ValueError("no map method in given feature")
        else:
            if not callable(getattr(feature, 'transform')):
                raise ValueError("map exists but is not a method")

        self.__add_feature(feature)

    def add_minrmsd_to_ref(self, ref, ref_frame=0, atom_indices=None, precentered=False):
        r"""
        Adds the minimum root-mean-square-deviation (minrmsd) with respect to a reference structure to the feature list.

        Parameters
        ----------
        ref:
            Reference structure for computing the minrmsd. Can be of two types:

                1. :py:obj:`mdtraj.Trajectory` object
                2. filename for mdtraj to load. In this case, only the :py:obj:`ref_frame` of that file will be used.

        ref_frame: integer, default=0
            Reference frame of the filename specified in :py:obj:`ref`.
            This parameter has no effect if :py:obj:`ref` is not a filename.

        atom_indices: array_like, default=None
            Atoms that will be used for:

                1. aligning the target and reference geometries.
                2. computing rmsd after the alignment.
            If left to None, all atoms of :py:obj:`ref` will be used.

        precentered: bool, default=False
            Use this boolean at your own risk to let mdtraj know that the target conformations are already
            centered at the origin, i.e., their (uniformly weighted) center of mass lies at the origin.
            This will speed up the computation of the rmsd.
        """
        from .misc import MinRmsdFeature
        f = MinRmsdFeature(ref, ref_frame=ref_frame, atom_indices=atom_indices, topology=self.topology,
                           precentered=precentered)
        self.__add_feature(f)

    def add_custom_func(self, func, dim, *args, **kwargs):
        """ adds a user defined function to extract features

        Parameters
        ----------
        func : function
            a user-defined function, which accepts mdtraj.Trajectory object as
            first parameter and as many optional and named arguments as desired.
            Has to return a numpy.ndarray ndim=2.
        dim : int
            output dimension of :py:obj:`function`
        args : any number of positional arguments
            these have to be in the same order as :py:obj:`func` is expecting them
        kwargs : dictionary
            named arguments passed to func

        Notes
        -----
        You can pass a description list to describe the output of your function by element,
        by passing a list of strings with the same lengths as dimensions.
        Alternatively a single element list or str will be expanded to match the output dimension.

        """
        f = CustomFeature(func, dim=dim, *args, **kwargs)

        self.add_custom_feature(f)

    def dimension(self):
        """ current dimension due to selected features

        Returns
        -------
        dim : int
            total dimension due to all selection features

        """
        dim = sum(f.dimension for f in self.active_features)
        return dim

    def transform(self, traj):
        """
        Maps an mdtraj Trajectory object to the selected output features

        Parameters
        ----------
        traj : mdtraj Trajectory
            Trajectory object used as an input

        Returns
        -------
        out : ndarray((T, n), dtype=float32)
            Output features: For each of T time steps in the given trajectory,
            a vector with all n output features selected.

        """
        # if there are no features selected, return given trajectory
        if not self.active_features:
            self.add_selection(np.arange(self.topology.n_atoms))
            warnings.warn("You have no features selected. Returning plain coordinates.")

        # handle empty chunks (which might occur due to time lagged access
        # TODO: this is historic, isn't it?
        assert len(traj.xyz) > 0
        if traj.xyz.shape[0] == 0:
            return np.empty((0, self.dimension()))

        # otherwise build feature vector.
        feature_vec = []

        # TODO: consider parallel evaluation computation here, this effort is
        # only worth it, if computation time dominates memory transfers
        for f in self.active_features:
            # perform sanity checks for custom feature input
            if isinstance(f, CustomFeature):
                # NOTE: casting=safe raises in numpy>=1.9
                vec = f.transform(traj).astype(np.float32, casting='safe')
                if vec.shape[0] == 0:
                    vec = np.empty((0, f.dimension))

                if not isinstance(vec, np.ndarray):
                    raise ValueError('Your custom feature %s did not return'
                                     ' a numpy.ndarray!' % str(f.describe()))
                if not vec.ndim == 2:
                    raise ValueError('Your custom feature %s did not return'
                                     ' a 2d array. Shape was %s'
                                     % (str(f.describe()),
                                        str(vec.shape)))
                if not vec.shape[0] == traj.xyz.shape[0]:
                    raise ValueError('Your custom feature %s did not return'
                                     ' as many frames as it received!'
                                     'Input was %i, output was %i'
                                     % (str(f.describe()),
                                        traj.xyz.shape[0],
                                        vec.shape[0]))
            else:
                vec = f.transform(traj).astype(np.float32)
            feature_vec.append(vec)

        if len(feature_vec) > 1:
            res = np.hstack(feature_vec)
        else:
            res = feature_vec[0]

        return res<|MERGE_RESOLUTION|>--- conflicted
+++ resolved
@@ -55,7 +55,6 @@
            a path to a topology file (pdb etc.) or an mdtraj Topology() object
         use_cache : boolean, default=True
            cache already loaded topologies, if file contents match.
-<<<<<<< HEAD
         """
         self.use_topology_cache = use_cache
         self.topology = None
@@ -74,13 +73,6 @@
                 else load_topology_uncached(topfile)
             self.topology.fname = topfile
             self._topologyfile = topfile
-=======
-       """
-        self.topologyfile = None
-        if isinstance(topfile, str):
-            self.topology = load_topology_cached(topfile) if use_cache else load_topology_uncached(topfile)
-            self.topologyfile = topfile
->>>>>>> 20a50fff
         elif isinstance(topfile, mdtraj.Topology):
             self.topology = topfile
             self.topology.fname = None
@@ -757,7 +749,6 @@
 
         # handle empty chunks (which might occur due to time lagged access
         # TODO: this is historic, isn't it?
-        assert len(traj.xyz) > 0
         if traj.xyz.shape[0] == 0:
             return np.empty((0, self.dimension()))
 
