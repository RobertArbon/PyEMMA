# Copyright (c) 2015, 2014 Computational Molecular Biology Group, Free University
# Berlin, 14195 Berlin, Germany.
# All rights reserved.
#
# Redistribution and use in source and binary forms, with or without modification,
# are permitted provided that the following conditions are met:
#
#  * Redistributions of source code must retain the above copyright notice, this
# list of conditions and the following disclaimer.
#  * Redistributions in binary form must reproduce the above copyright notice,
# this list of conditions and the following disclaimer in the documentation and/or
# other materials provided with the distribution.
#
# THIS SOFTWARE IS PROVIDED BY THE COPYRIGHT HOLDERS AND CONTRIBUTORS ``AS IS''
# AND ANY EXPRESS OR IMPLIED WARRANTIES, INCLUDING, BUT NOT LIMITED TO, THE
# IMPLIED WARRANTIES OF MERCHANTABILITY AND FITNESS FOR A PARTICULAR PURPOSE ARE
# DISCLAIMED. IN NO EVENT SHALL THE COPYRIGHT HOLDER OR CONTRIBUTORS BE LIABLE FOR
# ANY DIRECT, INDIRECT, INCIDENTAL, SPECIAL, EXEMPLARY, OR CONSEQUENTIAL DAMAGES
# (INCLUDING, BUT NOT LIMITED TO, PROCUREMENT OF SUBSTITUTE GOODS OR SERVICES;
# LOSS OF USE, DATA, OR PROFITS; OR BUSINESS INTERRUPTION) HOWEVER CAUSED AND ON
# ANY THEORY OF LIABILITY, WHETHER IN CONTRACT, STRICT LIABILITY, OR TORT
# (INCLUDING NEGLIGENCE OR OTHERWISE) ARISING IN ANY WAY OUT OF THE USE OF THIS
# SOFTWARE, EVEN IF ADVISED OF THE POSSIBILITY OF SUCH DAMAGE.
import numpy as np

from .transformer import Transformer

from pyemma.util.annotators import doc_inherit
from pyemma.util.progressbar import ProgressBar
from pyemma.util.progressbar.gui import show_progressbar

__all__ = ['PCA']
__author__ = 'noe'


class PCA(Transformer):

    def __init__(self, output_dimension):
        r""" Principal component analysis.

        Given a sequence of multivariate data :math:`X_t`,
        computes the mean-free covariance matrix.

        .. math:: C = (X - \mu)^T (X - \mu)

        and solves the eigenvalue problem

        .. math:: C r_i = \sigma_i r_i,

        where :math:`r_i` are the principal components and :math:`\sigma_i` are
        their respective variances.

<<<<<<< HEAD
        When used as a dimension reduction method, the input data is projected onto
        the dominant principal components.
=======
    Parameters
    ----------
    dim : int, optional, default -1
        the number of dimensions (independent components) to project onto. A call to the
        :func:`map <pyemma.coordinates.transform.TICA.map>` function reduces the d-dimensional
        input to only dim dimensions such that the data preserves the maximum possible autocorrelation
        amongst dim-dimensional linear projections.
        -1 means all numerically available dimensions will be used unless reduced by var_cutoff.
        Setting dim to a positive value is exclusive with var_cutoff.

    var_cutoff : float in the range [0,1], optional, default 1
        Determines the number of output dimensions by including dimensions until their cumulative kinetic variance
        exceeds the fraction subspace_variance. var_cutoff=1.0 means all numerically available dimensions
        (see epsilon) will be used, unless set by dim. Setting var_cutoff smaller than 1.0 is exclusive with dim

>>>>>>> 4ab8f608

        Parameters
        ----------
        output_dimension : int
            number of principal components to project onto

<<<<<<< HEAD
        """
=======
    def __init__(self, dim=-1, var_cutoff=1.0):
>>>>>>> 4ab8f608
        super(PCA, self).__init__()
        self._dim = dim
        self._var_cutoff = var_cutoff
        if dim != -1 and var_cutoff < 1.0:
            raise ValueError('Trying to set both the number of dimension and the subspace variance. Use either or.')
        self._dot_prod_tmp = None
        self.Y = None
        self._N = 0

        # set up result variables
        self.eigenvalues = None
        self.eigenvectors = None
        self.cumvar = None

        # output options
        self._custom_param_progress_handling = True
        self._progress_mean = None
        self._progress_cov = None

    @doc_inherit
    def describe(self):
        return "[PCA, output dimension = %i]" % self._dim

    def dimension(self):
        """ output dimension """
        if self._dim != -1:  # fixed parametrization
            return self._dim
        elif self._parametrized:  # parametrization finished. Dimension is known
            dim = len(self.eigenvalues)
            if self._var_cutoff < 1.0:  # if subspace_variance, reduce the output dimension if needed
                dim = min(dim, np.searchsorted(self.cumvar, self._var_cutoff)+1)
            return dim
        elif self._var_cutoff == 1.0:  # We only know that all dimensions are wanted, so return input dim
            return self.data_producer.dimension()
        else:  # We know nothing. Give up
            raise RuntimeError('Requested dimension, but the dimension depends on the cumulative variance and the '
                               'transformer has not yet been parametrized. Call parametrize() before.')

    @property
    def mean(self):
        return self.mu

    @property
    def covariance_matrix(self):
        return self.cov

    def _param_init(self):
        self._N = 0
        # create mean array and covariance matrix
        indim = self.data_producer.dimension()
        self._logger.info("Running PCA on %i dimensional input" % indim)
        assert indim > 0, "Incoming data of PCA has 0 dimension!"
        self.mu = np.zeros(indim)
        self.cov = np.zeros((indim, indim))

        # amount of chunks
        denom = self._n_chunks(self._param_with_stride)
        self._progress_mean = ProgressBar(denom, description="calculate mean")
        self._progress_cov = ProgressBar(denom, description="calculate covariances")

    def _param_add_data(self, X, itraj, t, first_chunk, last_chunk_in_traj,
                        last_chunk, ipass, Y=None, stride=1):
        r"""
        Chunk-based parametrization of PCA. Iterates through all data twice. In the first pass, the
        data means are estimated, in the second pass the covariance matrix is estimated.
        Finally, the eigenvalue problem is solved to determine the principal components.

        :param X:
            coordinates. axis 0: time, axes 1-..: coordinates
        :param itraj:
            index of the current trajectory
        :param t:
            time index of first frame within trajectory
        :param first_chunk:
            boolean. True if this is the first chunk globally.
        :param last_chunk_in_traj:
            boolean. True if this is the last chunk within the trajectory.
        :param last_chunk:
            boolean. True if this is the last chunk globally.
        :param ipass:
            number of pass through data
        :param Y:
            time-lagged data (if available)
        :return:
        """
        # pass 1: means
        if ipass == 0:
            if t == 0:
                self._logger.debug("start to calculate mean for traj nr %i" % itraj)
                self._sum_tmp = np.empty(X.shape[1])
            np.sum(X, axis=0, out=self._sum_tmp)
            self.mu += self._sum_tmp
            self._N += np.shape(X)[0]

            # counting chunks and log of eta
            self._progress_mean.numerator += 1
            show_progressbar(self._progress_mean)

            if last_chunk:
                self.mu /= self._N

        # pass 2: covariances
        if ipass == 1:
            if t == 0:
                self._logger.debug("start calculate covariance for traj nr %i" % itraj)
                self._dot_prod_tmp = np.empty_like(self.cov)
            Xm = X - self.mu
            np.dot(Xm.T, Xm, self._dot_prod_tmp)
            self.cov += self._dot_prod_tmp

            self._progress_cov.numerator += 1
            show_progressbar(self._progress_cov)

            if last_chunk:
                self.cov /= self._N - 1
                self._logger.debug("finished")
                return True  # finished!

        # by default, continue
        return False

    def _param_finish(self):
        (v, R) = np.linalg.eigh(self.cov)
        # sort
        I = np.argsort(v)[::-1]
        self.eigenvalues = v[I]
        self.eigenvectors = R[:, I]

        # compute cumulative variance
        self.cumvar = np.cumsum(self.eigenvalues)
        self.cumvar /= self.cumvar[-1]

    def _map_array(self, X):
        r"""
        Projects the data onto the dominant principal components.

        :param X: the input data
        :return: the projected data
        """
        X_meanfree = X - self.mu
        Y = np.dot(X_meanfree, self.eigenvectors[:, 0:self._dim])
        return Y<|MERGE_RESOLUTION|>--- conflicted
+++ resolved
@@ -35,25 +35,23 @@
 
 class PCA(Transformer):
 
-    def __init__(self, output_dimension):
-        r""" Principal component analysis.
-
-        Given a sequence of multivariate data :math:`X_t`,
-        computes the mean-free covariance matrix.
-
-        .. math:: C = (X - \mu)^T (X - \mu)
-
-        and solves the eigenvalue problem
-
-        .. math:: C r_i = \sigma_i r_i,
-
-        where :math:`r_i` are the principal components and :math:`\sigma_i` are
-        their respective variances.
-
-<<<<<<< HEAD
-        When used as a dimension reduction method, the input data is projected onto
-        the dominant principal components.
-=======
+    r""" Principal component analysis.
+
+    Given a sequence of multivariate data :math:`X_t`,
+    computes the mean-free covariance matrix.
+
+    .. math:: C = (X - \mu)^T (X - \mu)
+
+    and solves the eigenvalue problem
+
+    .. math:: C r_i = \sigma_i r_i,
+
+    where :math:`r_i` are the principal components and :math:`\sigma_i` are
+    their respective variances.
+
+    When used as a dimension reduction method, the input data is projected onto
+    the dominant principal components.
+
     Parameters
     ----------
     dim : int, optional, default -1
@@ -69,18 +67,10 @@
         exceeds the fraction subspace_variance. var_cutoff=1.0 means all numerically available dimensions
         (see epsilon) will be used, unless set by dim. Setting var_cutoff smaller than 1.0 is exclusive with dim
 
->>>>>>> 4ab8f608
-
-        Parameters
-        ----------
-        output_dimension : int
-            number of principal components to project onto
-
-<<<<<<< HEAD
-        """
-=======
+
+    """
+
     def __init__(self, dim=-1, var_cutoff=1.0):
->>>>>>> 4ab8f608
         super(PCA, self).__init__()
         self._dim = dim
         self._var_cutoff = var_cutoff
