
# This file is part of PyEMMA.
#
# Copyright (c) 2015, 2014 Computational Molecular Biology Group, Freie Universitaet Berlin (GER)
#
# PyEMMA is free software: you can redistribute it and/or modify
# it under the terms of the GNU Lesser General Public License as published by
# the Free Software Foundation, either version 3 of the License, or
# (at your option) any later version.
#
# This program is distributed in the hope that it will be useful,
# but WITHOUT ANY WARRANTY; without even the implied warranty of
# MERCHANTABILITY or FITNESS FOR A PARTICULAR PURPOSE.  See the
# GNU General Public License for more details.
#
# You should have received a copy of the GNU Lesser General Public License
# along with this program.  If not, see <http://www.gnu.org/licenses/>.


'''
Created on Jul 26, 2014

@author: noe
'''

from __future__ import absolute_import, print_function

import numpy as np

from pyemma._base.serialization.serialization import SerializableMixIn
from pyemma._base.parallel import NJobsMixIn
from pyemma.util.annotators import estimation_required, alias, aliased

from pyemma.util.statistics import confidence_interval
from pyemma.util import types as _types
from pyemma._base.estimator import Estimator, get_estimator, param_grid, estimate_param_scan
from pyemma._base.progress import ProgressReporterMixin
from pyemma._base.model import SampledModel

__docformat__ = "restructuredtext en"

__all__ = ['ImpliedTimescales']

# ====================================================================
# Helper functions
# ====================================================================

def _generate_lags(maxlag, multiplier):
    r"""Generate a set of lag times starting from 1 to maxlag,
    using the given multiplier between successive lags

    """
    # determine lag times
    lags = []
    # build default lag list
    lags.append(1)
    lag = 1.0
    import decimal
    while lag <= maxlag:
        lag = lag*multiplier
        # round up, like python 2
        lag = int(decimal.Decimal(lag).quantize(decimal.Decimal('1'),
                                                rounding=decimal.ROUND_HALF_UP))
        if lag <= maxlag:
            ilag = int(lag)
            lags.append(ilag)
    return np.array(lags)


def _hash_dtrajs(dtraj_list):
    x = 0
    from pyemma.util.numeric import _hash_numpy_array
    for d in dtraj_list:
        x ^= _hash_numpy_array(d)
    return x


# TODO: build a generic implied timescales estimate in _base, and make this a subclass (for dtrajs)
# TODO: Timescales should be assigned by similar eigenvectors rather than by order
# TODO: when requesting too long lagtimes, throw a warning and exclude lagtime from calculation, but compute the rest
@aliased
<<<<<<< HEAD
class ImpliedTimescales(Estimator, ProgressReporter, NJobsMixIn, SerializableMixIn):
    _serialize_version = 0
    _serialize_fields = ('_models', '_estimators', '_successful_lag_indexes',
                         '_its', '_its_samples',
                         )
=======
class ImpliedTimescales(Estimator, ProgressReporterMixin, NJobsMixIn):
>>>>>>> 6194959c
    r"""Implied timescales for a series of lag times.

    Parameters
    ----------
    estimator : Estimator
        Estimator to be used for estimating timescales at each lag time.

    lags : array-like with integers or None, optional
        integer lag times at which the implied timescales will be calculated. If set to None (default)
        as list of lagtimes will be automatically generated.

    nits : int, optional
        maximum number of implied timescales to be computed and stored. If less
        timescales are available, nits will be set to a smaller value during
        estimation. None means the number of timescales will be automatically
        determined.

    n_jobs: int, optional
        how many subprocesses to start to estimate the models for each lag time.

    """
    def __init__(self, estimator, lags=None, nits=None, n_jobs=1,
                 show_progress=True):
        # initialize
        self.estimator = get_estimator(estimator)
        self.nits = nits
        self.n_jobs = n_jobs
        self.show_progress = show_progress

        self._lag_hist = []
        self.lags = lags

        # estimated its. 2D-array with indexing: lagtime, its
        self._its = None
        # sampled its's. 3D-array with indexing: lagtime, its, sample
        self._its_samples = None

    def estimate(self, X, **params):
        """
        Parameters
        ----------
        X: lists of integer arrays
            discrete trajectories

        estimator : Estimator
            Estimator to be used for estimating timescales at each lag time.

        lags : array-like with integers or None, optional
            integer lag times at which the implied timescales will be calculated. If set to None (default)
            as list of lagtimes will be automatically generated.

        nits : int, optional
            maximum number of implied timescales to be computed and stored. If less
            timescales are available, nits will be set to a smaller value during
            estimation. None means the number of timescales will be automatically
            determined.

        n_jobs: int, optional
            how many subprocesses to start to estimate the models for each lag time.
        """
        return super(ImpliedTimescales, self).estimate(X, **params)

    def _estimate(self, dtrajs):
        ### PREPARE AND CHECK DATA
        # TODO: Currently only discrete trajectories are implemented. For a general class this needs to be changed.
        dtrajs = _types.ensure_dtraj_list(dtrajs)

        # check trajectory lengths
        if self._estimated:
            # if dtrajs has now changed, unset the _estimated flag to re-set every derived quantity.
            assert hasattr(self, '_last_dtrajs_input_hash')
            if self._last_dtrajs_input_hash != _hash_dtrajs(dtrajs):
                self.logger.warning("estimating from new data, discard all previously computed models.")
                self._estimated = False
        else:
            self._last_dtrajs_input_hash = _hash_dtrajs(dtrajs)

        self._trajlengths = np.fromiter((len(traj) for traj in dtrajs), dtype=int, count=len(dtrajs))
        maxlength = np.max(self._trajlengths)

        # set lag times by data if not yet set
        if self._lags is None:
            maxlag = 0.5 * np.sum(self._trajlengths) / float(len(self._trajlengths))
            self._lags = _generate_lags(maxlag, 1.5)

        # check if some lag times are forbidden.
        if np.max(self._lags) >= maxlength:
            Ifit = np.where(self._lags < maxlength)[0]
            Inofit = np.where(self._lags >= maxlength)[0]
            self.logger.warning('Ignoring lag times that exceed the longest trajectory: %s', self._lags[Inofit])
            self._lags = self._lags[Ifit]

        ### RUN ESTIMATION
        if self._estimated:
            # we already had run an estimation, determine which lag times we need to compute
            # TODO: this will re-evaluate problematic lag times, wont it?
            lags = sorted(list(set(self._lags).difference(self._last_lags)))
            if len(lags) == 0:
                self.logger.info("All lag times already estimated.")
                return self
            assert lags
            self.logger.info("Running estimating for not yet estimated lags times: %s", lags)
        else:
            lags = self._lags

        # construct all parameter sets for the estimator
        param_sets = tuple(param_grid({'lag': lags}))

        # run estimation on all lag times
        models, estimators = estimate_param_scan(self.estimator, dtrajs, param_sets, failfast=False,
                                                 return_estimators=True, n_jobs=self.n_jobs,
                                                 progress_reporter=self)
        self._estimators = estimators

        self._postprocess_results(models)

    def _postprocess_results(self, models):
        ### PROCESS RESULTS
        # if some results are None, estimation has failed. Warn and truncate models and lag times
        good = np.array([i for i, m in enumerate(models) if m is not None], dtype=int)
        bad = np.array([i for i, m in enumerate(models) if m is None], dtype=int)
        if good.size == 0:
            raise RuntimeError('Estimation has failed at ALL lagtimes. Check for errors.')
        if bad.size > 0:
            self.logger.warning('Estimation has failed at lagtimes: {lags}. '
                                'Run single-lag estimation at these lags to track down the '
                                'error.'.format(lags=self._lags[bad]))
            models = list(np.array(models)[good])

        # merge models prior evaluation
        if self._estimated:
            # determine new input order for new models
            assert all(hasattr(m, 'lag') for m in models)
            # sorted by lag time
            models = sorted(self._models + models, key=lambda m: m.lag)

        self._models = models
        # timescales
        timescales = [m.timescales() for m in models]

        # how many finite timescales do we really have?
        maxnts = max([len(ts[np.isfinite(ts)]) for ts in timescales])
        if self.nits is None:
            self.nits = maxnts

        if maxnts < self.nits:
            self.nits = maxnts
            self.logger.warning('Changed user setting nits to the number of available timescales nits=%s', self.nits)

        # sort timescales into matrix
        computed_all = True  # flag if we have found any problems
        self._its = np.empty((len(self._lags), self.nits))
        self._its[:] = np.NAN  # initialize with NaN in order to point out timescales that were not computed
        self._successful_lag_indexes = []
        for i, ts in enumerate(timescales):
            if ts is not None and np.any(np.isfinite(ts)):  # if there are any finite timescales available, add them
                self._its[i, :len(ts)] = ts[:self.nits]  # copy into array. Leave NaN if there is no timescale
                self._successful_lag_indexes.append(i)

        self._successful_lag_indexes = np.array(self._successful_lag_indexes)
        if len(self._successful_lag_indexes) < len(self._lags):
            computed_all = False
        if np.any(np.isnan(self._its)):
            computed_all = False

        # timescales samples if available
        if isinstance(models[0], SampledModel):
            # samples
            timescales_samples = [m.sample_f('timescales') for m in models]
            nsamples = np.shape(timescales_samples[0])[0]
            self._its_samples = np.empty((nsamples, len(self._lags), self.nits))
            self._its_samples[:] = np.NAN  # initialize with NaN in order to point out timescales that were not computed

            for i, ts in enumerate(timescales_samples):
                if ts is not None:
                    ts = np.vstack(ts)
                    ts = ts[:, :self.nits]
                    self._its_samples[:, i, :ts.shape[1]] = ts  # copy into array. Leave NaN if there is no timescales

            if np.any(np.isnan(self._its_samples)):
                computed_all = False

        if not computed_all:
            self.logger.warning('Some timescales could not be computed. Timescales array is smaller than '
                                'expected or contains NaNs')

    @property
    @alias('lagtimes')
    def lags(self):
        """Return the list of lag times for which timescales were computed."""
        return self._lags[self._successful_lag_indexes]

    @lags.setter
    def lags(self, lags):
        """Sets the lag times at which the models will be estimated.
        Remembers the last non None value, in order to extend the lag list. If the input data during estimation is unchanged, we will only
        need to re-estimate new lag times. If a lag time is removed, we clean up the underlying models and
        derived data (timescales).
        """
        if hasattr(self, '_lags') and self._lags is not None:
            self._last_lags = frozenset(self._lags)
            # remove obsolete models and computed data.
            if self._models and lags is not None:
                survivors = np.array([i for i in self._successful_lag_indexes if self._models[i].lag in lags])
                if survivors.size == 0:
                    self._models = []
                    self._its = None
                    self._its_samples = None
                    self._successful_lag_indexes = None
                else:
                    self._models = np.array(self._models)[survivors].tolist()
                    self._successful_lag_indexes = np.arange(len(self._models))
                    self._its = self._its[survivors]
                    if self.samples_available:
                        self._its_samples = self._its_samples[survivors]
        else:
            self._last_lags = set()

        # set lag times
        if _types.is_int(lags):  # got a single integer. We create a list
            self._lags = _generate_lags(lags, 1.5)
        elif lags is None: # obtain a series of meaningful lag times from the input trajectory length
            self._lags = None
        else:  # got a list of ints or None - otherwise raise exception.
            self._lags = _types.ensure_int_vector_or_None(lags, require_order=True)
            self._lags.sort()

    @property
    @alias('number_of_timescales')
    def nits(self):
        """Return the number of timescales."""
        return self._nits

    @nits.setter
    def nits(self, value):
        self._nits = int(value) if value is not None else None

    @property
    @estimation_required
    def timescales(self):
        r"""Returns the implied timescale estimates

        Returns
        -------
        timescales : ndarray((l x k), dtype=float)
            timescales for all processes and lag times.
            l is the number of lag times and k is the number of computed timescales.

        """
        return self.get_timescales()

    def get_timescales(self, process=None):
        r"""Returns the implied timescale estimates

        Parameters
        ----------
        process : int or None, default = None
            index in [0:n-1] referring to the process whose timescale will be returned.
            By default, process = None and all computed process timescales will be returned.

        Returns
        --------
        if process is None, will return a (l x k) array, where l is the number of lag times
        and k is the number of computed timescales.
        if process is an integer, will return a (l) array with the selected process time scale
        for every lag time

        """
        if process is None:
            return self._its[self._successful_lag_indexes, :]
        else:
            return self._its[self._successful_lag_indexes, process]

    @property
    def samples_available(self):
        r"""Returns True if samples are available and thus sample
        means, standard errors and confidence intervals can be
        obtained

        """
        return self._its_samples is not None

    @property
    def sample_mean(self):
        r"""Returns the sample means of implied timescales. Need to
        generate the samples first, e.g. by calling bootstrap

        Returns
        -------
        timescales : ndarray((l x k), dtype=float)
            mean timescales for all processes and lag times.
            l is the number of lag times and k is the number of computed timescales.

        """
        return self.get_sample_mean()

    def get_sample_mean(self, process=None):
        r"""Returns the sample means of implied timescales. Only available if underlying estimator produces samples.

        Parameters
        ----------
        process : int or None, default = None
            index in [0:n-1] referring to the process whose timescale will be returned.
            By default, process = None and all computed process timescales will be returned.

        Returns
        -------
        if process is None, will return a (l x k) array, where l is the number of lag times
        and k is the number of computed timescales.
        if process is an integer, will return a (l) array with the selected process time scale
        for every lag time

        """
        if self._its_samples is None:
            raise RuntimeError('Cannot compute sample mean, because no samples were generated. '
                               'Use an estimator, which provides samples')
        # OK, go:
        if process is None:
            return np.mean(self._its_samples[:, self._successful_lag_indexes, :], axis=0)
        else:
            return np.mean(self._its_samples[:, self._successful_lag_indexes, process], axis=0)

    @property
    def sample_std(self):
        r"""Returns the standard error of implied timescales. Only available if underlying estimator produces samples.


        Returns
        -------
        Returns
        -------
        timescales : ndarray((l x k), dtype=float)
            standard deviations of timescales for all processes and lag times.
            l is the number of lag times and k is the number of computed timescales.

        """
        return self.get_sample_std()

    def get_sample_std(self, process=None):
        r"""Returns the standard error of implied timescales. Only available if underlying estimator produces samples.

        Parameters
        ----------
        process : int or None, default = None
            index in [0:n-1] referring to the process whose timescale will be returned.
            By default, process = None and all computed process timescales will be returned.

        Returns
        -------
        if process is None, will return a (l x k) array, where l is the number of lag times
        and k is the number of computed timescales.
        if process is an integer, will return a (l) array with the selected process time scale
        for every lag time

        """
        if self._its_samples is None:
            raise RuntimeError('Cannot compute sample std, because no samples were generated. '
                               'Use an estimator, which provides samples')
        # OK, go:
        if process is None:
            return np.std(self._its_samples[:, self._successful_lag_indexes, :], axis=0)
        else:
            return np.std(self._its_samples[:, self._successful_lag_indexes, process], axis=0)

    def get_sample_conf(self, conf=0.95, process=None):
        r"""Returns the confidence interval that contains alpha % of the sample data


        etc.

        Parameters
        ----------
        conf : float, default = 0.95
            the confidence interval. Use:

            * conf = 0.6827 for 1-sigma confidence interval
            * conf = 0.9545 for 2-sigma confidence interval
            * conf = 0.9973 for 3-sigma confidence interval

        Returns
        -------
        (L,R) : (float[],float[]) or (float[][],float[][])
            lower and upper timescales bounding the confidence interval

            * if process is None, will return two (l x k) arrays, where l is the number of lag times
              and k is the number of computed timescales.
            * if process is an integer, will return two (l)-arrays with the
              selected process time scale for every lag time

        """
        if self._its_samples is None:
            raise RuntimeError('Cannot compute sample conf, because no samples were generated. '
                               'Use an estimator, which provides samples')
        # OK, go:
        if process is None:
            return confidence_interval(self._its_samples[:, self._successful_lag_indexes, :], conf=conf)
        else:
            return confidence_interval(self._its_samples[:, self._successful_lag_indexes, process], conf=conf)

    @property
    def estimators(self):
        r"""Returns the estimators for all lagtimes.

        """
        return [self._estimators[i] for i in self._successful_lag_indexes]

    @property
    def models(self):
        r"""Returns the models for all lagtimes.

        """
        return [self._models[i] for i in self._successful_lag_indexes]

    @property
    def fraction_of_frames(self):
        r"""Returns the fraction of frames used to compute the count matrix at each lag time.
        Notes
        -----
        In a list of discrete trajectories with varying lengths, the estimation at longer lag times will mean
        discarding some trajectories for which not even one count can be computed. This function returns the fraction
        of frames that was actually used in computing the count matrix.

        **Be aware**: this fraction refers to the **full count matrix**, and not that of the largest connected
        set. Hence, the output is not necessarily the **active** fraction. For that, use the
        :py:meth:`activte_count_fraction <pyemma.msm.MaximumLikelihoodMSM.active_count_fraction>` function of
        the :py:class:`pyemma.msm.MaximumLikelihoodMSM` class object or for HMM respectively.
        """
        # TODO : implement fraction_of_active_frames
        # Are we computing this for the first time?
        if not hasattr(self, '_fraction'):
            self._fraction = np.zeros_like(self.lagtimes, dtype='float32')
            self._nframes = self._trajlengths.sum()

            # Iterate over lagtimes and find trajectories that contributed with at least one count
            for ii, lag in enumerate(self.lagtimes):
                long_enough = np.argwhere(self._trajlengths - lag >= 1).squeeze()
                self._fraction[ii] = self._trajlengths[long_enough].sum() / self._nframes

        return self._fraction<|MERGE_RESOLUTION|>--- conflicted
+++ resolved
@@ -79,15 +79,11 @@
 # TODO: Timescales should be assigned by similar eigenvectors rather than by order
 # TODO: when requesting too long lagtimes, throw a warning and exclude lagtime from calculation, but compute the rest
 @aliased
-<<<<<<< HEAD
-class ImpliedTimescales(Estimator, ProgressReporter, NJobsMixIn, SerializableMixIn):
+class ImpliedTimescales(Estimator, ProgressReporterMixin, NJobsMixIn, SerializableMixIn):
     _serialize_version = 0
     _serialize_fields = ('_models', '_estimators', '_successful_lag_indexes',
                          '_its', '_its_samples',
                          )
-=======
-class ImpliedTimescales(Estimator, ProgressReporterMixin, NJobsMixIn):
->>>>>>> 6194959c
     r"""Implied timescales for a series of lag times.
 
     Parameters
