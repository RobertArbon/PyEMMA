--- conflicted
+++ resolved
@@ -23,10 +23,7 @@
 from msmtools import estimation as msmest
 
 from pyemma.util.annotators import alias, aliased, fix_docs, deprecated
-<<<<<<< HEAD
-=======
 from pyemma.util.exceptions import PyEMMA_DeprecationWarning
->>>>>>> aeb92e13
 from pyemma.util.types import ensure_dtraj_list
 from pyemma._base.estimator import Estimator as _Estimator
 from pyemma.msm.estimators._dtraj_stats import DiscreteTrajectoryStats as _DiscreteTrajectoryStats
@@ -474,11 +471,7 @@
             s = inspect.stack(context=3)
             method = s[1][3]
             warnings.warn("The dtrajs argument will be mandatory in the future for method {method}."
-<<<<<<< HEAD
-                          .format(method=method), stacklevel=3)
-=======
                           .format(method=method), stacklevel=3, category=PyEMMA_DeprecationWarning)
->>>>>>> aeb92e13
             dtrajs = self._dtrajs_full
         return dtrajs
 
