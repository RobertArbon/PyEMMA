
# This file is part of PyEMMA.
#
# Copyright (c) 2015, 2014 Computational Molecular Biology Group, Freie Universitaet Berlin (GER)
#
# PyEMMA is free software: you can redistribute it and/or modify
# it under the terms of the GNU Lesser General Public License as published by
# the Free Software Foundation, either version 3 of the License, or
# (at your option) any later version.
#
# This program is distributed in the hope that it will be useful,
# but WITHOUT ANY WARRANTY; without even the implied warranty of
# MERCHANTABILITY or FITNESS FOR A PARTICULAR PURPOSE.  See the
# GNU General Public License for more details.
#
# You should have received a copy of the GNU Lesser General Public License
# along with this program.  If not, see <http://www.gnu.org/licenses/>.

from __future__ import absolute_import

import numpy as _np
import warnings
from msmtools import estimation as msmest

from pyemma.util.annotators import alias, aliased, fix_docs, deprecated
from pyemma.util.types import ensure_dtraj_list
from pyemma._base.estimator import Estimator as _Estimator
from pyemma.msm.estimators._dtraj_stats import DiscreteTrajectoryStats as _DiscreteTrajectoryStats
from pyemma.msm.models.msm import MSM as _MSM
from pyemma.util.units import TimeUnit as _TimeUnit
from pyemma.util import types as _types
from pyemma.msm.estimators._OOM_MSM import *
from pyemma.util.statistics import confidence_interval as _ci


@fix_docs
@aliased
class _MSMEstimator(_Estimator, _MSM):
    r"""Base class for different MSM estimators given discrete trajectory statistics"""

    def __init__(self, lag=1, reversible=True, count_mode='sliding', sparse=False,
                 connectivity='largest', dt_traj='1 step', score_method='VAMP2', score_k=10,
                 mincount_connectivity='1/n'):
        r"""Maximum likelihood estimator for MSMs given discrete trajectory statistics

        Parameters
        ----------
        lag : int
            lag time at which transitions are counted and the transition matrix is
            estimated.

        reversible : bool, optional, default = True
            If true compute reversible MSM, else non-reversible MSM

        count_mode : str, optional, default='sliding'
            mode to obtain count matrices from discrete trajectories. Should be
            one of:

            * 'sliding' : A trajectory of length T will have :math:`T-\tau` counts
              at time indexes

              .. math::

                 (0 \rightarrow \tau), (1 \rightarrow \tau+1), ..., (T-\tau-1 \rightarrow T-1)

            * 'effective' : Uses an estimate of the transition counts that are
              statistically uncorrelated. Recommended when used with a
              Bayesian MSM.
            * 'sample' : A trajectory of length T will have :math:`T/\tau` counts
              at time indexes

              .. math::

                    (0 \rightarrow \tau), (\tau \rightarrow 2 \tau), ..., (((T/tau)-1) \tau \rightarrow T)

        sparse : bool, optional, default = False
            If true compute count matrix, transition matrix and all derived
            quantities using sparse matrix algebra. In this case python sparse
            matrices will be returned by the corresponding functions instead of
            numpy arrays. This behavior is suggested for very large numbers of
            states (e.g. > 4000) because it is likely to be much more efficient.
        connectivity : str, optional, default = 'largest'
            Connectivity mode. Three methods are intended (currently only 'largest'
            is implemented)

            * 'largest' : The active set is the largest reversibly connected set.
              All estimation will be done on this subset and all quantities
              (transition matrix, stationary distribution, etc) are only defined
              on this subset and are correspondingly smaller than the full set
              of states
            * 'all' : The active set is the full set of states. Estimation will be
              conducted on each reversibly connected set separately. That means
              the transition matrix will decompose into disconnected submatrices,
              the stationary vector is only defined within subsets, etc.
              Currently not implemented.
            * 'none' : The active set is the full set of states. Estimation will
              be conducted on the full set of
              states without ensuring connectivity. This only permits
              nonreversible estimation. Currently not implemented.

        dt_traj : str, optional, default='1 step'
            Description of the physical time of the input trajectories. May be used
            by analysis algorithms such as plotting tools to pretty-print the axes.
            By default '1 step', i.e. there is no physical time unit. Specify by a
            number, whitespace and unit. Permitted units are (* is an arbitrary
            string):

            *  'fs',  'femtosecond*'
            *  'ps',  'picosecond*'
            *  'ns',  'nanosecond*'
            *  'us',  'microsecond*'
            *  'ms',  'millisecond*'
            *  's',   'second*'

        score_method : str, optional, default='VAMP2'
            Score to be used with score function - see there for documentation.

            *  'VAMP1'  Sum of singular values of the symmetrized transition matrix.
            *  'VAMP2'  Sum of squared singular values of the symmetrized transition matrix.

        score_k : int or None
            The maximum number of eigenvalues or singular values used in the
            score. If set to None, all available eigenvalues will be used.

        mincount_connectivity : float or '1/n'
            minimum number of counts to consider a connection between two states.
            Counts lower than that will count zero in the connectivity check and
            may thus separate the resulting transition matrix. The default
            evaluates to 1/nstates.

        """
        self.lag = lag

        # set basic parameters
        self.reversible = reversible

        # sparse matrix computation wanted?
        self.sparse = sparse

        # store counting mode (lowercase)
        self.count_mode = count_mode
        if self.count_mode not in ('sliding', 'effective', 'sample'):
            raise ValueError('count mode ' + count_mode + ' is unknown.')

        # store connectivity mode (lowercase)
        self.connectivity = connectivity
        if self.connectivity == 'largest':
            pass  # this is the current default. no need to do anything
        elif self.connectivity == 'all':
            raise NotImplementedError('MSM estimation with connectivity=\'all\' is currently not implemented.')
        elif self.connectivity == 'none':
            raise NotImplementedError('MSM estimation with connectivity=\'none\' is currently not implemented.')
        else:
            raise ValueError('connectivity mode ' + str(connectivity) + ' is unknown.')

        # time step
        self.dt_traj = dt_traj
        self.timestep_traj = _TimeUnit(dt_traj)
        self.dt_model = self.dt_traj

        # score
        self.score_method = score_method
        self.score_k = score_k

        # connectivity
        self.mincount_connectivity = mincount_connectivity

    ################################################################################
    # Generic functions
    ################################################################################

    def _get_dtraj_stats(self, dtrajs):
        """ Compute raw trajectory counts

        Parameters
        ----------
        dtrajs : list containing ndarrays(dtype=int) or ndarray(n, dtype=int)
            or :class:`pyemma.msm.util.dtraj_states.DiscreteTrajectoryStats`
            discrete trajectories, stored as integer ndarrays (arbitrary size)
            or a single ndarray for only one trajectory.

        """
        # harvest discrete statistics
        if isinstance(dtrajs, _DiscreteTrajectoryStats):
            dtrajstats = dtrajs
        else:
            # compute and store discrete trajectory statistics
            dtrajstats = _DiscreteTrajectoryStats(dtrajs)
            # check if this MSM seems too large to be dense
            if dtrajstats.nstates > 4000 and not self.sparse:
                self.logger.warning('Building a dense MSM with ' + str(dtrajstats.nstates) + ' states. This can be '
                                    'inefficient or unfeasible in terms of both runtime and memory consumption. '
                                    'Consider using sparse=True.')

        # count lagged
        dtrajstats.count_lagged(self.lag, count_mode=self.count_mode,
                                mincount_connectivity=self.mincount_connectivity)

        # for other statistics
        return dtrajstats

    def estimate(self, dtrajs, **kwargs):
        """
        Parameters
        ----------
        dtrajs : list containing ndarrays(dtype=int) or ndarray(n, dtype=int) or :class:`DiscreteTrajectoryStats <pyemma.msm.estimators._dtraj_stats.DiscreteTrajectoryStats>`
            discrete trajectories, stored as integer ndarrays (arbitrary size)
            or a single ndarray for only one trajectory.
        **kwargs :
            Other keyword parameters if different from the settings when this estimator was constructed

        Returns
        -------
        MSM : :class:`pyemma.msm.MSM`
            Note that this class is specialized by the used estimator, eg. it has more functionality than the plain
            MSM class.

        """
        dtrajs = ensure_dtraj_list(dtrajs)  # ensure format
        return super(_MSMEstimator, self).estimate(dtrajs, **kwargs)

    def _check_is_estimated(self):
        assert self._is_estimated, 'You tried to access model parameters before estimating it - run estimate first!'

    def score(self, dtrajs, score_method=None, score_k=None):
        """ Scores the MSM using the dtrajs using the variational approach for Markov processes [1]_ [2]_

        Currently only implemented using dense matrices - will be slow for large state spaces.

        Parameters
        ----------
        dtrajs : list of arrays
            test data (discrete trajectories).
        score_method : str
            Overwrite scoring method if desired. If `None`, the estimators scoring
            method will be used. See __init__ for documentation.
        score_k : str
            Overwrite scoring rank if desired. If `None`, the estimators scoring
            rank will be used. See __init__ for documentation.
        score_method : str, optional, default='VAMP2'
            Overwrite scoring method to be used if desired. If `None`, the estimators scoring
            method will be used.
            Available scores are based on the variational approach for Markov processes [1]_ [2]_ :

            *  'VAMP1'  Sum of singular values of the symmetrized transition matrix [2]_ .
                        If the MSM is reversible, this is equal to the sum of transition
                        matrix eigenvalues, also called Rayleigh quotient [1]_ [3]_ .
            *  'VAMP2'  Sum of squared singular values of the symmetrized transition matrix [2]_ .
                        If the MSM is reversible, this is equal to the kinetic variance [4]_ .

        score_k : int or None
            The maximum number of eigenvalues or singular values used in the
            score. If set to None, all available eigenvalues will be used.

        References
        ----------
        .. [1] Noe, F. and F. Nueske: A variational approach to modeling slow processes
            in stochastic dynamical systems. SIAM Multiscale Model. Simul. 11, 635-655 (2013).
        .. [2] Wu, H and F. Noe: Variational approach for learning Markov processes
            from time series data (in preparation)
        .. [3] McGibbon, R and V. S. Pande: Variational cross-validation of slow
            dynamical modes in molecular kinetics, J. Chem. Phys. 142, 124105 (2015)
        .. [4] Noe, F. and C. Clementi: Kinetic distance and kinetic maps from molecular
            dynamics simulation. J. Chem. Theory Comput. 11, 5002-5011 (2015)

        """
        dtrajs = ensure_dtraj_list(dtrajs)  # ensure format

        # reset estimator data if needed
        if score_method is not None:
            self.score_method = score_method
        if self.score_k is not None:
            self.score_k = score_k

        # determine actual scoring rank
        if self.score_k is None:
            self.score_k = self.nstates
        if self.score_k > self.nstates:
            self.logger.warning('Requested scoring rank ' + str(self.score_k) +
                                'exceeds number of MSM states. Reduced to score_k = ' + str(self.nstates))
            self.score_k = self.nstates  # limit to nstates

        # training data
        K = self.transition_matrix  # model
        C0t_train = self.count_matrix_active
        from scipy.sparse import issparse
        if issparse(K):  # can't deal with sparse right now.
            K = K.toarray()
        if issparse(C0t_train):  # can't deal with sparse right now.
            C0t_train = C0t_train.toarray()
        C00_train = _np.diag(C0t_train.sum(axis=1))  # empirical cov
        Ctt_train = _np.diag(C0t_train.sum(axis=0))  # empirical cov

        # test data
        C0t_test_raw = msmest.count_matrix(dtrajs, self.lag, sparse_return=False)
        # map to present active set
        map_from = self.active_set[_np.where(self.active_set < C0t_test_raw.shape[0])[0]]
        map_to = _np.arange(len(map_from))
        C0t_test = _np.zeros((self.nstates, self.nstates))
        C0t_test[_np.ix_(map_to, map_to)] = C0t_test_raw[_np.ix_(map_from, map_from)]
        C00_test = _np.diag(C0t_test.sum(axis=1))
        Ctt_test = _np.diag(C0t_test.sum(axis=0))

        # score
        from pyemma.util.metrics import vamp_score
        return vamp_score(K, C00_train, C0t_train, Ctt_train, C00_test, C0t_test, Ctt_test,
                          k=self.score_k, score=self.score_method)

    def _blocksplit_dtrajs(self, dtrajs, sliding):
        from pyemma.msm.estimators._dtraj_stats import blocksplit_dtrajs
        return blocksplit_dtrajs(dtrajs, lag=self.lag, sliding=sliding)

    def score_cv(self, dtrajs, n=10, score_method=None, score_k=None):
        """ Scores the MSM using the variational approach for Markov processes [1]_ [2]_ and crossvalidation [3]_ .

        Divides the data into training and test data, fits a MSM using the training
        data using the parameters of this estimator, and scores is using the test
        data.
        Currently only one way of splitting is implemented, where for each n,
        the data is randomly divided into two approximately equally large sets of
        discrete trajectory fragments with lengths of at least the lagtime.

        Currently only implemented using dense matrices - will be slow for large state spaces.

        Parameters
        ----------
        dtrajs : list of arrays
            Test data (discrete trajectories).
        n : number of samples
            Number of repetitions of the cross-validation. Use large n to get solid
            means of the score.
        score_method : str, optional, default='VAMP2'
            Overwrite scoring method to be used if desired. If `None`, the estimators scoring
            method will be used.
            Available scores are based on the variational approach for Markov processes [1]_ [2]_ :

            *  'VAMP1'  Sum of singular values of the symmetrized transition matrix [2]_ .
                        If the MSM is reversible, this is equal to the sum of transition
                        matrix eigenvalues, also called Rayleigh quotient [1]_ [3]_ .
            *  'VAMP2'  Sum of squared singular values of the symmetrized transition matrix [2]_ .
                        If the MSM is reversible, this is equal to the kinetic variance [4]_ .

        score_k : int or None
            The maximum number of eigenvalues or singular values used in the
            score. If set to None, all available eigenvalues will be used.

        References
        ----------
        .. [1] Noe, F. and F. Nueske: A variational approach to modeling slow processes
            in stochastic dynamical systems. SIAM Multiscale Model. Simul. 11, 635-655 (2013).
        .. [2] Wu, H and F. Noe: Variational approach for learning Markov processes
            from time series data (in preparation).
        .. [3] McGibbon, R and V. S. Pande: Variational cross-validation of slow
            dynamical modes in molecular kinetics, J. Chem. Phys. 142, 124105 (2015).
        .. [4] Noe, F. and C. Clementi: Kinetic distance and kinetic maps from molecular
            dynamics simulation. J. Chem. Theory Comput. 11, 5002-5011 (2015).

        """
        dtrajs = ensure_dtraj_list(dtrajs)  # ensure format

        from pyemma.msm.estimators._dtraj_stats import cvsplit_dtrajs
        if self.count_mode not in ('sliding', 'sample'):
            raise ValueError('score_cv currently only supports count modes "sliding" and "sample"')
        sliding = self.count_mode == 'sliding'
        scores = []
        for i in range(n):
            dtrajs_split = self._blocksplit_dtrajs(dtrajs, sliding)
            dtrajs_train, dtrajs_test = cvsplit_dtrajs(dtrajs_split)
            self.fit(dtrajs_train)
            s = self.score(dtrajs_test, score_method=score_method, score_k=score_k)
            scores.append(s)
        return _np.array(scores)

    ################################################################################
    # Basic attributes
    ################################################################################

    @property
    def lagtime(self):
        """
        The lag time at which the Markov model was estimated

        """
        return self.lag

    @property
    def nstates_full(self):
        r""" Number of states in discrete trajectories """
        self._check_is_estimated()
        return self._nstates_full

    @property
    def active_set(self):
        """
        The active set of states on which all computations and estimations will be done

        """
        self._check_is_estimated()
        return self._active_set

    @active_set.setter
    def active_set(self, value):
        self._active_set = value

    @property
    def connectivity(self):
        """Returns the connectivity mode of the MSM """
        return self._connectivity

    @connectivity.setter
    def connectivity(self, value):
        self._connectivity = value

    @property
    def largest_connected_set(self):
        """
        The largest reversible connected set of states

        """
        self._check_is_estimated()
        return self._connected_sets[0]

    @property
    def connected_sets(self):
        """
        The reversible connected sets of states, sorted by size (descending)

        """
        self._check_is_estimated()
        return self._connected_sets

    @property
    @alias('dtrajs_full')
    @deprecated("This attribute will be removed in the future!")
    def discrete_trajectories_full(self):
        """
        A list of integer arrays with the original (unmapped) discrete trajectories:

        """
        self._check_is_estimated()
        return self._dtrajs_full

    @property
    @alias('dtrajs_active')
    @deprecated("This attribute will be removed in the future!")
    def discrete_trajectories_active(self):
        """
        A list of integer arrays with the discrete trajectories mapped to the connectivity mode used.
        For example, for connectivity='largest', the indexes will be given within the connected set.
        Frames that are not in the connected set will be -1.
        """
        self._check_is_estimated()
        # compute connected dtrajs
        dtrajs_active = [self._full2active[dtraj] for dtraj in self._dtrajs_full]
        return dtrajs_active

    @alias('compute_dtrajs_active')
    def compute_discrete_trajectories_active(self, dtrajs):
        """
        A list of integer arrays with the discrete trajectories mapped to the connectivity mode used.
        For example, for connectivity='largest', the indexes will be given within the connected set.
        Frames that are not in the connected set will be -1.

        Parameters
        ----------
        dtrajs : list containing ndarrays(dtype=int) or ndarray(n, dtype=int)
            discrete trajectories, stored as integer ndarrays (arbitrary size)
            or a single ndarray for only one trajectory.

        """
        self._check_is_estimated()
        dtrajs = ensure_dtraj_list(dtrajs)
        # compute connected dtrajs
        dtrajs_active = [self._full2active[dtraj] for dtraj in dtrajs]
        return dtrajs_active

    def _check_dtrajs_arg(self, dtrajs):
        # ensure dtrajs is given, otherwise warn the user.
        if dtrajs is None:
            import inspect
            s = inspect.stack(context=3)
            method = s[1][3]
            warnings.warn("The dtrajs argument will be mandatory in the future for method {method}."
                          .format(method=method), stacklevel=3)
            dtrajs = self._dtrajs_full
        return dtrajs

    @property
    def count_matrix_active(self):
        """The count matrix on the active set given the connectivity mode used.

        For example, for connectivity='largest', the count matrix is given only on the largest reversibly connected set.
        Attention: This count matrix has been obtained by sliding a window of length tau across the data. It contains
        a factor of tau more counts than are statistically uncorrelated. It's fine to use this matrix for maximum
        likelihood estimated, but it will give far too small errors if you use it for uncertainty calculations. In order
        to do uncertainty calculations, use the effective count matrix, see:
        :attr:`effective_count_matrix`

        See Also
        --------
        effective_count_matrix
            For a count matrix with effective (statistically uncorrelated) counts.

        """
        self._check_is_estimated()
        return self._C_active

    @property
    def count_matrix_full(self):
        """
        The count matrix on full set of discrete states, irrespective as to whether they are connected or not.
        Attention: This count matrix has been obtained by sliding a window of length tau across the data. It contains
        a factor of tau more counts than are statistically uncorrelated. It's fine to use this matrix for maximum
        likelihood estimated, but it will give far too small errors if you use it for uncertainty calculations. In order
        to do uncertainty calculations, use the effective count matrix, see: :attr:`effective_count_matrix`
        (only implemented on the active set), or divide this count matrix by tau.

        See Also
        --------
        effective_count_matrix
            For a active-set count matrix with effective (statistically uncorrelated) counts.

        """
        self._check_is_estimated()
        return self._C_full

    @property
    def active_state_fraction(self):
        """The fraction of states in the largest connected set.

        """
        self._check_is_estimated()
        return float(self._nstates) / float(self._nstates_full)

    @property
    @deprecated('use compute_active_count_fraction')
    def active_count_fraction(self):
        """The fraction of counts in the largest connected set.

        """
        self._check_is_estimated()
        from pyemma.util.discrete_trajectories import count_states

        hist = count_states(self._dtrajs_full)
        hist_active = hist[self.active_set]
        return float(_np.sum(hist_active)) / float(_np.sum(hist))

    def compute_active_count_fraction(self, dtrajs):
        """The fraction of counts in the largest connected set.
        """
        self._check_is_estimated()
        dtrajs = ensure_dtraj_list(dtrajs)
        from pyemma.util.discrete_trajectories import count_states

        hist = count_states(dtrajs)
        hist_active = hist[self.active_set]
        return float(_np.sum(hist_active)) / float(_np.sum(hist))

    ################################################################################
    # Generation of trajectories and samples
    ################################################################################

    @property
    def active_state_indexes(self):
        """
        Ensures that the connected states are indexed and returns the indices
        """
        self._check_is_estimated()
        return self._active_state_indexes

    def generate_traj(self, N, start=None, stop=None, stride=1):
        """Generates a synthetic discrete trajectory of length N and simulation time stride * lag time * N

        This information can be used
        in order to generate a synthetic molecular dynamics trajectory - see
        :func:`pyemma.coordinates.save_traj`

        Note that the time different between two samples is the Markov model lag time tau. When comparing
        quantities computing from this synthetic trajectory and from the input trajectories, the time points of this
        trajectory must be scaled by the lag time in order to have them on the same time scale.

        Parameters
        ----------
        N : int
            Number of time steps in the output trajectory. The total simulation time is stride * lag time * N
        start : int, optional, default = None
            starting state. If not given, will sample from the stationary distribution of P
        stop : int or int-array-like, optional, default = None
            stopping set. If given, the trajectory will be stopped before N steps
            once a state of the stop set is reached
        stride : int, optional, default = 1
            Multiple of lag time used as a time step. By default, the time step is equal to the lag time

        Returns
        -------
        indexes : ndarray( (N, 2) )
            trajectory and time indexes of the simulated trajectory. Each row consist of a tuple (i, t), where i is
            the index of the trajectory and t is the time index within the trajectory.
            Note that the time different between two samples is the Markov model lag time tau

        See also
        --------
        pyemma.coordinates.save_traj
            in order to save this synthetic trajectory as a trajectory file with molecular structures

        """
        # TODO: this is the only function left which does something time-related in a multiple of tau rather than dt.
        # TODO: we could generate dt-strided trajectories by sampling tau times from the current state, but that would
        # TODO: probably lead to a weird-looking trajectory. Maybe we could use a HMM to generate intermediate 'hidden'
        # TODO: frames. Anyway, this is a nontrivial issue.
        self._check_is_estimated()
        # generate synthetic states
        from msmtools.generation import generate_traj as _generate_traj

        syntraj = _generate_traj(self.transition_matrix, N, start=start, stop=stop, dt=stride)
        # result
        from pyemma.util.discrete_trajectories import sample_indexes_by_sequence

        return sample_indexes_by_sequence(self.active_state_indexes, syntraj)

    def sample_by_state(self, nsample, subset=None, replace=True):
        """Generates samples of the connected states.

        For each state in the active set of states, generates nsample samples with trajectory/time indexes.
        This information can be used in order to generate a trajectory of length nsample * nconnected using
        :func:`pyemma.coordinates.save_traj` or nconnected trajectories of length nsample each using
        :func:`pyemma.coordinates.save_traj`

        Parameters
        ----------
        nsample : int
            Number of samples per state. If replace = False, the number of returned samples per state could be smaller
            if less than nsample indexes are available for a state.
        subset : ndarray((n)), optional, default = None
            array of states to be indexed. By default all states in the connected set will be used
        replace : boolean, optional
            Whether the sample is with or without replacement

        Returns
        -------
        indexes : list of ndarray( (N, 2) )
            list of trajectory/time index arrays with an array for each state.
            Within each index array, each row consist of a tuple (i, t), where i is
            the index of the trajectory and t is the time index within the trajectory.

        See also
        --------
        pyemma.coordinates.save_traj
            in order to save the sampled frames sequentially in a trajectory file with molecular structures
        pyemma.coordinates.save_trajs
            in order to save the sampled frames in nconnected trajectory files with molecular structures

        """
        self._check_is_estimated()
        # generate connected state indexes
        import pyemma.util.discrete_trajectories as dt

        return dt.sample_indexes_by_state(self.active_state_indexes, nsample, subset=subset, replace=replace)

    # TODO: add sample_metastable() for sampling from metastable (pcca or hmm) states.
    def sample_by_distributions(self, distributions, nsample):
        """Generates samples according to given probability distributions

        Parameters
        ----------
        distributions : list or array of ndarray ( (n) )
            m distributions over states. Each distribution must be of length n and must sum up to 1.0
        nsample : int
            Number of samples per distribution. If replace = False, the number of returned samples per state could be
            smaller if less than nsample indexes are available for a state.

        Returns
        -------
        indexes : length m list of ndarray( (nsample, 2) )
            List of the sampled indices by distribution.
            Each element is an index array with a number of rows equal to nsample, with rows consisting of a
            tuple (i, t), where i is the index of the trajectory and t is the time index within the trajectory.

        """
        self._check_is_estimated()
        # generate connected state indexes
        import pyemma.util.discrete_trajectories as dt

        return dt.sample_indexes_by_distribution(self.active_state_indexes, distributions, nsample)

    ################################################################################
    # For general statistics
    ################################################################################
    def trajectory_weights(self, dtrajs=None):
        r"""Uses the MSM to assign a probability weight to each trajectory frame.

        This is a powerful function for the calculation of arbitrary observables in the trajectories one has
        started the analysis with. The stationary probability of the MSM will be used to reweigh all states.
        Returns a list of weight arrays, one for each trajectory, and with a number of elements equal to
        trajectory frames. Given :math:`N` trajectories of lengths :math:`T_1` to :math:`T_N`, this function
        returns corresponding weights:

        .. math::

            (w_{1,1}, ..., w_{1,T_1}), (w_{N,1}, ..., w_{N,T_N})

        that are normalized to one:

        .. math::

            \sum_{i=1}^N \sum_{t=1}^{T_i} w_{i,t} = 1

        Suppose you are interested in computing the expectation value of a function :math:`a(x)`, where :math:`x`
        are your input configurations. Use this function to compute the weights of all input configurations and
        obtain the estimated expectation by:

        .. math::

            \langle a \rangle = \sum_{i=1}^N \sum_{t=1}^{T_i} w_{i,t} a(x_{i,t})

        Or if you are interested in computing the time-lagged correlation between functions :math:`a(x)` and
        :math:`b(x)` you could do:

        .. math::

            \langle a(t) b(t+\tau) \rangle_t = \sum_{i=1}^N \sum_{t=1}^{T_i} w_{i,t} a(x_{i,t}) a(x_{i,t+\tau})


        Returns
        -------
        weights : list of ndarray
            The normalized trajectory weights. Given :math:`N` trajectories of lengths :math:`T_1` to :math:`T_N`,
            returns the corresponding weights:

            .. math::

                (w_{1,1}, ..., w_{1,T_1}), (w_{N,1}, ..., w_{N,T_N})

        """
        self._check_is_estimated()
        dtrajs = self._check_dtrajs_arg(dtrajs)

        # compute stationary distribution, expanded to full set
        statdist_full = _np.zeros([self._nstates_full])
        statdist_full[self.active_set] = self.stationary_distribution
        # histogram observed states
        import msmtools.dtraj as msmtraj
        hist = 1.0 * msmtraj.count_states(dtrajs)
        # simply read off stationary distribution and accumulate total weight
        W = []
        wtot = 0.0
        for dtraj in dtrajs:
            w = statdist_full[dtraj] / hist[dtraj]
            W.append(w)
            wtot += _np.sum(w)
        # normalize
        for w in W:
            w /= wtot
        # done
        return W

    ################################################################################
    # HMM-based coarse graining
    ################################################################################

    def hmm(self, nhidden, dtrajs=None):
        """Estimates a hidden Markov state model as described in [1]_

        Parameters
        ----------
        nhidden : int
            number of hidden (metastable) states

        dtrajs : list containing ndarrays(dtype=int) or ndarray(n, dtype=int)
            discrete trajectories, stored as integer ndarrays (arbitrary size)
            or a single ndarray for only one trajectory.

        Returns
        -------
        hmsm : :class:`MaximumLikelihoodHMSM`

        References
        ----------
        .. [1] F. Noe, H. Wu, J.-H. Prinz and N. Plattner:
            Projected and hidden Markov models for calculating kinetics and metastable states of complex molecules
            J. Chem. Phys. 139, 184114 (2013)

        """
        self._check_is_estimated()
        dtrajs = self._check_dtrajs_arg(dtrajs)
        # check if the time-scale separation is OK
        # if hmm.nstates = msm.nstates there is no problem. Otherwise, check spectral gap
        if self.nstates > nhidden:
            timescale_ratios = self.timescales()[:-1] / self.timescales()[1:]
            if timescale_ratios[nhidden - 2] < 1.5:
                self.logger.warning('Requested coarse-grained model with {nhidden} metastable states at lag={lag}.'
                                    ' The ratio of relaxation timescales between'
                                    ' {nhidden} and {nhidden_1} states is only {ratio}'
                                    ' while we recommend at least 1.5.'
                                    ' It is possible that the resulting HMM is inaccurate. Handle with caution.'.format(
                    lag=self.lag,
                    nhidden=nhidden,
                    nhidden_1=nhidden + 1,
                    ratio = timescale_ratios[nhidden - 2],
                ))
        # run HMM estimate
        from pyemma.msm.estimators.maximum_likelihood_hmsm import MaximumLikelihoodHMSM
        estimator = MaximumLikelihoodHMSM(lag=self.lagtime, nstates=nhidden, msm_init=self,
                                          reversible=self.is_reversible, dt_traj=self.dt_traj)
        estimator.estimate(dtrajs)
        return estimator.model

    def coarse_grain(self, ncoarse, method='hmm'):
        r"""Returns a coarse-grained Markov model.

        Currently only the HMM method described in [1]_ is available for coarse-graining MSMs.

        Parameters
        ----------
        ncoarse : int
            number of coarse states

        Returns
        -------
        hmsm : :class:`MaximumLikelihoodHMSM`

        References
        ----------
        .. [1] F. Noe, H. Wu, J.-H. Prinz and N. Plattner:
            Projected and hidden Markov models for calculating kinetics and metastable states of complex molecules
            J. Chem. Phys. 139, 184114 (2013)

        """
        self._check_is_estimated()
        # check input
        assert _types.is_int(self.nstates) and 1 < ncoarse <= self.nstates, \
            'nstates must be an int in [2,msmobj.nstates]'

        return self.hmm(ncoarse)

    ################################################################################
    # MODEL VALIDATION
    ################################################################################

    def cktest(self, nsets, memberships=None, mlags=10, conf=0.95, err_est=False,
               n_jobs=1, show_progress=True, dtrajs=None):
        """ Conducts a Chapman-Kolmogorow test.

        Parameters
        ----------
        nsets : int
            number of sets to test on
        memberships : ndarray(nstates, nsets), optional
            optional state memberships. By default (None) will conduct a cktest
            on PCCA (metastable) sets.
        mlags : int or int-array, optional
            multiples of lag times for testing the Model, e.g. range(10).
            A single int will trigger a range, i.e. mlags=10 maps to
            mlags=range(10). The setting None will choose mlags automatically
            according to the longest available trajectory
        conf : float, optional
            confidence interval
        err_est : bool, optional
            compute errors also for all estimations (computationally expensive)
            If False, only the prediction will get error bars, which is often
            sufficient to validate a model.
        n_jobs : int, default=1
            how many jobs to use during calculation
        show_progress : bool, optional
            Show progress bars for calculation?
        dtrajs : list containing ndarrays(dtype=int) or ndarray(n, dtype=int)
            discrete trajectories, stored as integer ndarrays (arbitrary size)
            or a single ndarray for only one trajectory.
        Returns
        -------
        cktest : :class:`ChapmanKolmogorovValidator <pyemma.msm.ChapmanKolmogorovValidator>`


        References
        ----------
        This test was suggested in [1]_ and described in detail in [2]_.

        .. [1] F. Noe, Ch. Schuette, E. Vanden-Eijnden, L. Reich and
            T. Weikl: Constructing the Full Ensemble of Folding Pathways
            from Short Off-Equilibrium Simulations.
            Proc. Natl. Acad. Sci. USA, 106, 19011-19016 (2009)
        .. [2] Prinz, J H, H Wu, M Sarich, B Keller, M Senne, M Held, J D
            Chodera, C Schuette and F Noe. 2011. Markov models of
            molecular kinetics: Generation and validation. J Chem Phys
            134: 174105

        """
        dtrajs = self._check_dtrajs_arg(dtrajs)
        from pyemma.msm.estimators import ChapmanKolmogorovValidator
        if memberships is None:
            self.pcca(nsets)
            memberships = self.metastable_memberships
        ck = ChapmanKolmogorovValidator(self, self, memberships, mlags=mlags, conf=conf,
                                        n_jobs=n_jobs, err_est=err_est, show_progress=show_progress)
        ck.estimate(dtrajs)
        return ck


@fix_docs
@aliased
class MaximumLikelihoodMSM(_MSMEstimator):
    r"""Maximum likelihood estimator for MSMs given discrete trajectory statistics"""

    def __init__(self, lag=1, reversible=True, statdist_constraint=None,
                 count_mode='sliding', sparse=False,
                 connectivity='largest', dt_traj='1 step', maxiter=1000000,
                 maxerr=1e-8, score_method='VAMP2', score_k=10,
                 mincount_connectivity='1/n'):
        r"""Maximum likelihood estimator for MSMs given discrete trajectory statistics

        Parameters
        ----------
        lag : int
            lag time at which transitions are counted and the transition matrix is
            estimated.

        reversible : bool, optional, default = True
            If true compute reversible MSM, else non-reversible MSM

        statdist : (M,) ndarray, optional
            Stationary vector on the full set of states. Estimation will be
            made such the the resulting transition matrix has this distribution
            as an equilibrium distribution. Set probabilities to zero if these
            states should be excluded from the analysis.

        count_mode : str, optional, default='sliding'
            mode to obtain count matrices from discrete trajectories. Should be
            one of:

            * 'sliding' : A trajectory of length T will have :math:`T-tau` counts
              at time indexes

              .. math::

                 (0 \rightarrow \tau), (1 \rightarrow \tau+1), ..., (T-\tau-1 \rightarrow T-1)

            * 'effective' : Uses an estimate of the transition counts that are
              statistically uncorrelated. Recommended when used with a
              Bayesian MSM.
            * 'sample' : A trajectory of length T will have :math:`T/tau` counts
              at time indexes

              .. math::

                    (0 \rightarrow \tau), (\tau \rightarrow 2 \tau), ..., (((T/tau)-1) \tau \rightarrow T)

        sparse : bool, optional, default = False
            If true compute count matrix, transition matrix and all derived
            quantities using sparse matrix algebra. In this case python sparse
            matrices will be returned by the corresponding functions instead of
            numpy arrays. This behavior is suggested for very large numbers of
            states (e.g. > 4000) because it is likely to be much more efficient.
        connectivity : str, optional, default = 'largest'
            Connectivity mode. Three methods are intended (currently only 'largest'
            is implemented)

            * 'largest' : The active set is the largest reversibly connected set.
              All estimation will be done on this subset and all quantities
              (transition matrix, stationary distribution, etc) are only defined
              on this subset and are correspondingly smaller than the full set
              of states
            * 'all' : The active set is the full set of states. Estimation will be
              conducted on each reversibly connected set separately. That means
              the transition matrix will decompose into disconnected submatrices,
              the stationary vector is only defined within subsets, etc.
              Currently not implemented.
            * 'none' : The active set is the full set of states. Estimation will
              be conducted on the full set of
              states without ensuring connectivity. This only permits
              nonreversible estimation. Currently not implemented.

        dt_traj : str, optional, default='1 step'
            Description of the physical time of the input trajectories. May be used
            by analysis algorithms such as plotting tools to pretty-print the axes.
            By default '1 step', i.e. there is no physical time unit. Specify by a
            number, whitespace and unit. Permitted units are (* is an arbitrary
            string):

            |  'fs',  'femtosecond*'
            |  'ps',  'picosecond*'
            |  'ns',  'nanosecond*'
            |  'us',  'microsecond*'
            |  'ms',  'millisecond*'
            |  's',   'second*'

        maxiter: int, optioanl, default = 1000000
            Optional parameter with reversible = True. maximum number of iterations
            before the transition matrix estimation method exits
        maxerr : float, optional, default = 1e-8
            Optional parameter with reversible = True.
            convergence tolerance for transition matrix estimation.
            This specifies the maximum change of the Euclidean norm of relative
            stationary probabilities (:math:`x_i = \sum_k x_{ik}`). The relative
            stationary probability changes
            :math:`e_i = (x_i^{(1)} - x_i^{(2)})/(x_i^{(1)} + x_i^{(2)})` are used
            in order to track changes in small probabilities. The Euclidean norm
            of the change vector, :math:`|e_i|_2`, is compared to maxerr.

        score_method : str, optional, default='VAMP2'
            Score to be used with score function. Available are:

            |  'VAMP1'  [1]_
            |  'VAMP2'  [1]_
            |  'VAMPE'  [1]_

        score_k : int or None
            The maximum number of eigenvalues or singular values used in the
            score. If set to None, all available eigenvalues will be used.

        mincount_connectivity : float or '1/n'
            minimum number of counts to consider a connection between two states.
            Counts lower than that will count zero in the connectivity check and
            may thus separate the resulting transition matrix. The default
            evaluates to 1/nstates.

        References
        ----------
        .. [1] H. Wu and F. Noe: Variational approach for learning Markov processes from time series data
            (in preparation)

        """
        super(MaximumLikelihoodMSM, self).__init__(lag=lag, reversible=reversible, count_mode=count_mode,
                                                   sparse=sparse, connectivity=connectivity, dt_traj=dt_traj,
                                                   score_method=score_method, score_k=score_k,
                                                   mincount_connectivity=mincount_connectivity)

        self.statdist_constraint = _types.ensure_ndarray_or_None(statdist_constraint, ndim=None, kind='numeric')
        if self.statdist_constraint is not None:  # renormalize
            self.statdist_constraint /= self.statdist_constraint.sum()

        # convergence parameters
        self.maxiter = maxiter
        self.maxerr = maxerr

    def _prepare_input_revpi(self, C, pi):
        """Max. state index visited by trajectories"""
        nC = C.shape[0]
        # Max. state index of the stationary vector array
        npi = pi.shape[0]
        # pi has to be defined on all states visited by the trajectories
        if nC > npi:
            errstr = """There are visited states for which no stationary
            probability is given"""
            raise ValueError(errstr)
        # Reduce pi to the visited set
        pi_visited = pi[0:nC]
        # Find visited states with positive stationary probabilities"""
        pos = _np.where(pi_visited > 0.0)[0]
        # Reduce C to positive probability states"""
        C_pos = msmest.connected_cmatrix(C, lcc=pos)
        if C_pos.sum() == 0.0:
            errstr = """The set of states with positive stationary
            probabilities is not visited by the trajectories. A MSM
            reversible with respect to the given stationary vector can
            not be estimated"""
            raise ValueError(errstr)
        # Compute largest connected set of C_pos, undirected connectivity"""
        lcc = msmest.largest_connected_set(C_pos, directed=False)
        return pos[lcc]

    def _estimate(self, dtrajs):
        """ Estimates the MSM """
        # get trajectory counts. This sets _C_full and _nstates_full
        dtrajstats = self._get_dtraj_stats(dtrajs)
        self._C_full = dtrajstats.count_matrix()  # full count matrix
        self._nstates_full = self._C_full.shape[0]  # number of states

        # set active set. This is at the same time a mapping from active to full
        if self.connectivity == 'largest':
            if self.statdist_constraint is None:
                # statdist not given - full connectivity on all states
                self.active_set = dtrajstats.largest_connected_set
            else:
                active_set = self._prepare_input_revpi(self._C_full,
                                                       self.statdist_constraint)
                self.active_set = active_set
        else:
            # for 'None' and 'all' all visited states are active
            self.active_set = dtrajstats.visited_set

        # FIXME: setting is_estimated before so that we can start using the parameters just set, but this is not clean!
        # is estimated
        self._is_estimated = True

        # if active set is empty, we can't do anything.
        if _np.size(self.active_set) == 0:
            raise RuntimeError('Active set is empty. Cannot estimate MSM.')

        # active count matrix and number of states
        self._C_active = dtrajstats.count_matrix(subset=self.active_set)
        self._nstates = self._C_active.shape[0]

        # computed derived quantities
        # back-mapping from full to lcs
        self._full2active = -1 * _np.ones(dtrajstats.nstates, dtype=int)
        self._full2active[self.active_set] = _np.arange(len(self.active_set))

        # restrict stationary distribution to active set
        if self.statdist_constraint is None:
            statdist_active = None
        else:
            statdist_active = self.statdist_constraint[self.active_set]
            statdist_active /= statdist_active.sum()  # renormalize

        # Estimate transition matrix
        if self.connectivity == 'largest':
            P = msmest.transition_matrix(self._C_active, reversible=self.reversible,
                                         mu=statdist_active, maxiter=self.maxiter,
                                         maxerr=self.maxerr)
        elif self.connectivity == 'none':
            # reversible mode only possible if active set is connected
            # - in this case all visited states are connected and thus
            # this mode is identical to 'largest'
            if self.reversible and not msmest.is_connected(self._C_active):
                raise ValueError('Reversible MSM estimation is not possible with connectivity mode "none", '
                                 'because the set of all visited states is not reversibly connected')
            P = msmest.transition_matrix(self._C_active, reversible=self.reversible,
                                         mu=statdist_active,
                                         maxiter=self.maxiter, maxerr=self.maxerr)
        else:
            raise NotImplementedError(
                'MSM estimation with connectivity=%s is currently not implemented.' % self.connectivity)

        # continue sparse or dense?
        if not self.sparse:
            # converting count matrices to arrays. As a result the
            # transition matrix and all subsequent properties will be
            # computed using dense arrays and dense matrix algebra.
            self._C_full = self._C_full.toarray()
            self._C_active = self._C_active.toarray()
            P = P.toarray()

        # Done. We set our own model parameters, so this estimator is
        # equal to the estimated model.
        # TODO: remove in a future version.
        self._dtrajs_full = dtrajs
        self._connected_sets = msmest.connected_sets(self._C_full)
        self.set_model_params(P=P, pi=statdist_active, reversible=self.reversible,
                              dt_model=self.timestep_traj.get_scaled(self.lag))

        from pyemma.util.discrete_trajectories import index_states
        self._active_state_indexes = index_states(dtrajs, subset=self.active_set)

        return self

    # TODO: change to statistically effective count matrix!
    @property
    @deprecated('Please use compute_effective_count_matrix in the future.')
    def effective_count_matrix(self):
        """Statistically uncorrelated transition counts within the active set of states

        You can use this count matrix for Bayesian estimation or error perturbation.

        References
        ----------
        [1] Noe, F. (2015) Statistical inefficiency of Markov model count matrices
            http://publications.mi.fu-berlin.de/1699/1/autocorrelation_counts.pdf

        """
        self._check_is_estimated()
        Ceff_full = msmest.effective_count_matrix(self._dtrajs_full, self.lag)
        from pyemma.util.linalg import submatrix
        Ceff = submatrix(Ceff_full, self.active_set)
        return Ceff
        # return self._C_active / float(self.lag)

    # TODO: change to statistically effective count matrix!
    def compute_effective_count_matrix(self, dtrajs):
        """Statistically uncorrelated transition counts within the active set of states

        You can use this count matrix for Bayesian estimation or error perturbation.

        Parameters
        ----------
        dtrajs : list containing ndarrays(dtype=int) or ndarray(n, dtype=int)
            discrete trajectories, stored as integer ndarrays (arbitrary size)
            or a single ndarray for only one trajectory.

        References
        ----------
        [1] Noe, F. (2015) Statistical inefficiency of Markov model count matrices
            http://publications.mi.fu-berlin.de/1699/1/autocorrelation_counts.pdf

        """
        self._check_is_estimated()
        dtrajs = ensure_dtraj_list(dtrajs)
        import msmtools.estimation as msmest
        Ceff_full = msmest.effective_count_matrix(dtrajs, self.lag)
        from pyemma.util.linalg import submatrix
        Ceff = submatrix(Ceff_full, self.active_set)
        return Ceff
        # return self._C_active / float(self.l


@fix_docs
@aliased
class OOMReweightedMSM(_MSMEstimator):
    r"""OOM based estimator for MSMs given discrete trajectory statistics"""

    def __init__(self, lag=1, reversible=True, count_mode='sliding', sparse=False, connectivity='largest',
                 dt_traj='1 step', nbs=10000, rank_Ct='bootstrap_counts', tol_rank=10.0,
                 score_method='VAMP2', score_k=10,
                 mincount_connectivity='1/n'):
        r"""Maximum likelihood estimator for MSMs given discrete trajectory statistics

        Parameters
        ----------
        lag : int
            lag time at which transitions are counted and the transition matrix is
            estimated.

        reversible : bool, optional, default = True
            If true compute reversible MSM, else non-reversible MSM

        count_mode : str, optional, default='sliding'
            mode to obtain count matrices from discrete trajectories. Should be
            one of:

            * 'sliding' : A trajectory of length T will have :math:`T-tau` counts
              at time indexes

              .. math::

                 (0 \rightarrow \tau), (1 \rightarrow \tau+1), ..., (T-\tau-1 \rightarrow T-1)
            * 'sample' : A trajectory of length T will have :math:`T/\tau` counts
              at time indexes

              .. math::

                    (0 \rightarrow \tau), (\tau \rightarrow 2 \tau), ..., (((T/\tau)-1) \tau \rightarrow T)

        sparse : bool, optional, default = False
            If true compute count matrix, transition matrix and all derived
            quantities using sparse matrix algebra. In this case python sparse
            matrices will be returned by the corresponding functions instead of
            numpy arrays. This behavior is suggested for very large numbers of
            states (e.g. > 4000) because it is likely to be much more efficient.
        connectivity : str, optional, default = 'largest'
            Connectivity mode. Three methods are intended (currently only 'largest'
            is implemented)

            * 'largest' : The active set is the largest reversibly connected set.
              All estimation will be done on this subset and all quantities
              (transition matrix, stationary distribution, etc) are only defined
              on this subset and are correspondingly smaller than the full set
              of states
            * 'all' : The active set is the full set of states. Estimation will be
              conducted on each reversibly connected set separately. That means
              the transition matrix will decompose into disconnected submatrices,
              the stationary vector is only defined within subsets, etc.
              Currently not implemented.
            * 'none' : The active set is the full set of states. Estimation will
              be conducted on the full set of
              states without ensuring connectivity. This only permits
              nonreversible estimation. Currently not implemented.

        dt_traj : str, optional, default='1 step'
            Description of the physical time of the input trajectories. May be used
            by analysis algorithms such as plotting tools to pretty-print the axes.
            By default '1 step', i.e. there is no physical time unit. Specify by a
            number, whitespace and unit. Permitted units are (* is an arbitrary
            string):

            |  'fs',  'femtosecond*'
            |  'ps',  'picosecond*'
            |  'ns',  'nanosecond*'
            |  'us',  'microsecond*'
            |  'ms',  'millisecond*'
            |  's',   'second*'

        nbs : int, optional, default=10000
            number of re-samplings for rank decision in OOM estimation.

        rank_Ct : str, optional
            Re-sampling method for model rank selection. Can be
            * 'bootstrap_counts': Directly re-sample transitions based on effective count matrix.

            * 'bootstrap_trajs': Re-draw complete trajectories with replacement.

        tol_rank: float, optional, default = 10.0
            signal-to-noise threshold for rank decision.

        score_method : str, optional, default='VAMP2'
            Score to be used with score function. Available are:

            |  'VAMP1'  [1]_
            |  'VAMP2'  [1]_
            |  'VAMPE'  [1]_

        score_k : int or None
            The maximum number of eigenvalues or singular values used in the
            score. If set to None, all available eigenvalues will be used.

        mincount_connectivity : float or '1/n'
            minimum number of counts to consider a connection between two states.
            Counts lower than that will count zero in the connectivity check and
            may thus separate the resulting transition matrix. The default
            evaluates to 1/nstates.

        References
        ----------
        .. [1] H. Wu and F. Noe: Variational approach for learning Markov processes from time series data
            (in preparation)

        """
        # Check count mode:
        self.count_mode = str(count_mode).lower()
        if self.count_mode not in ('sliding', 'sample'):
            raise ValueError('count mode ' + count_mode + ' is unknown. Only \'sliding\' and \'sample\' are allowed.')
        if rank_Ct not in ('bootstrap_counts', 'bootstrap_trajs'):
            raise ValueError('rank_Ct must be either \'bootstrap_counts\' or \'bootstrap_trajs\'')

        super(OOMReweightedMSM, self).__init__(lag=lag, reversible=reversible, count_mode=count_mode, sparse=sparse,
                                               connectivity=connectivity, dt_traj=dt_traj,
                                               score_method=score_method, score_k=score_k,
                                               mincount_connectivity=mincount_connectivity)
        self.nbs = nbs
        self.tol_rank = tol_rank
        self.rank_Ct = rank_Ct

    def _estimate(self, dtrajs):
        """ Estimate MSM """
        # remove last lag steps from dtrajs:
        dtrajs_lag = [traj[:-self.lag] for traj in dtrajs]

        # get trajectory counts. This sets _C_full and _nstates_full
        dtrajstats = self._get_dtraj_stats(dtrajs_lag)
        self._C_full = dtrajstats.count_matrix()  # full count matrix
        self._nstates_full = self._C_full.shape[0]  # number of states

        # set active set. This is at the same time a mapping from active to full
        if self.connectivity == 'largest':
            self.active_set = dtrajstats.largest_connected_set
        else:
            raise NotImplementedError('OOM based MSM estimation is only implemented for connectivity=\'largest\'.')

        # FIXME: setting is_estimated before so that we can start using the parameters just set, but this is not clean!
        # is estimated
        self._is_estimated = True

        # if active set is empty, we can't do anything.
        if _np.size(self.active_set) == 0:
            raise RuntimeError('Active set is empty. Cannot estimate MSM.')

        # active count matrix and number of states
        self._C_active = dtrajstats.count_matrix(subset=self.active_set)
        self._nstates = self._C_active.shape[0]

        # computed derived quantities
        # back-mapping from full to lcs
        self._full2active = -1 * _np.ones(dtrajstats.nstates, dtype=int)
        self._full2active[self.active_set] = _np.arange(len(self.active_set))

        # Estimate transition matrix
        if self.connectivity == 'largest':
            # Re-sampling:
            if self.rank_Ct == 'bootstrap_counts':
                Ceff_full = msmest.effective_count_matrix(dtrajs_lag, self.lag)
                from pyemma.util.linalg import submatrix
                Ceff = submatrix(Ceff_full, self.active_set)
                smean, sdev = bootstrapping_count_matrix(Ceff, nbs=self.nbs)
            else:
                smean, sdev = bootstrapping_dtrajs(dtrajs_lag, self.lag, self._nstates_full, nbs=self.nbs,
                                                   active_set=self._active_set)
            # Estimate two step count matrices:
            C2t = twostep_count_matrix(dtrajs, self.lag, self._nstates_full)
            # Rank decision:
            rank_ind = rank_decision(smean, sdev, tol=self.tol_rank)
            # Estimate OOM components:
            Xi, omega, sigma, l = oom_components(self._C_full.toarray(), C2t, rank_ind=rank_ind,
                                                 lcc=self.active_set)
            # Compute transition matrix:
            P, lcc_new = equilibrium_transition_matrix(Xi, omega, sigma, reversible=self.reversible)
        else:
            raise NotImplementedError('OOM based MSM estimation is only implemented for connectivity=\'largest\'.')

        # Update active set and derived quantities:
        if lcc_new.size < self._nstates:
            self._active_set = self._active_set[lcc_new]
            self._C_active = dtrajstats.count_matrix(subset=self.active_set)
            self._nstates = self._C_active.shape[0]
            self._full2active = -1 * _np.ones(dtrajstats.nstates, dtype=int)
            self._full2active[self.active_set] = _np.arange(len(self.active_set))
            warnings.warn("Caution: Re-estimation of count matrix resulted in reduction of the active set.")

        # continue sparse or dense?
        if not self.sparse:
            # converting count matrices to arrays. As a result the
            # transition matrix and all subsequent properties will be
            # computed using dense arrays and dense matrix algebra.
            self._C_full = self._C_full.toarray()
            self._C_active = self._C_active.toarray()

        # Done. We set our own model parameters, so this estimator is
        # equal to the estimated model.
        self._dtrajs_full = dtrajs  # TODO: remove this in a future version.
        from pyemma.util.discrete_trajectories import index_states
        self._active_state_indexes = index_states(dtrajs, subset=self.active_set)
        self._connected_sets = msmest.connected_sets(self._C_full)
        self._Xi = Xi
        self._omega = omega
        self._sigma = sigma
        self._eigenvalues_OOM = l
        self._rank_ind = rank_ind
        self._oom_rank = self._sigma.size
        self._C2t = C2t
        self.set_model_params(P=P, pi=None, reversible=self.reversible,
                              dt_model=self.timestep_traj.get_scaled(self.lag))

        return self

    def _blocksplit_dtrajs(self, dtrajs, sliding):
        """ Override splitting method of base class.

        For OOM estimators we currently need a clean trajectory splitting, i.e. we don't do block splitting at all.

        """
        if len(dtrajs) < 2:
            raise NotImplementedError('Current cross-validation implementation for OOMReweightedMSM requires' +
                                      'multiple trajectories. You can split the trajectory yourself into training' +
                                      'and test set and use the score method after fitting the training set.')
        return dtrajs

    @property
    def eigenvalues_OOM(self):
        """
            System eigenvalues estimated by OOM.

        """
        self._check_is_estimated()
        return self._eigenvalues_OOM

    @property
    def timescales_OOM(self):
        """
            System timescales estimated by OOM.

        """
        self._check_is_estimated()
        return -self.lag / _np.log(_np.abs(self._eigenvalues_OOM[1:]))

    @property
    def OOM_rank(self):
        """
            Return OOM model rank.

        """
        self._check_is_estimated()
        return self._oom_rank

    @property
    def OOM_components(self):
        """
            Return OOM components.

        """
        self._check_is_estimated()
        return self._Xi

    @property
    def OOM_omega(self):
        """
            Return OOM initial state vector.

        """
        self._check_is_estimated()
        return self._omega

    @property
    def OOM_sigma(self):
        """
            Return OOM evaluator vector.

        """
        self._check_is_estimated()
        return self._sigma

@fix_docs
@aliased
class AugmentedMarkovModel(MaximumLikelihoodMSM):
    r"""AMM estimator given discrete trajectory statistics and stationary expectation values from experiments"""

    def __init__(self,  lag=1, count_mode='sliding', connectivity='largest',
<<<<<<< HEAD
                 dt_traj='1 step', 
                 E=None, m=None, w=None, eps=0.05, support_ci=1.00, maxiter=500, debug=False, max_cache=3000,
                 mincount_connectivity='1/n'):
=======
                 dt_traj='1 step',
                 E=None, m=None, w=None, eps=0.05, support_ci=1.00, maxiter=500, debug=False, max_cache = 3000):
>>>>>>> 9798db07
        r"""Maximum likelihood estimator for AMMs given discrete trajectory statistics and expectation values from experiments

        Parameters
        ----------
        lag : int
            lag time at which transitions are counted and the transition matrix is
            estimated.

        count_mode : str, optional, default='sliding'
            mode to obtain count matrices from discrete trajectories. Should be
            one of:

            * 'sliding' : A trajectory of length T will have :math:`T-tau` counts
              at time indexes

              .. math::

                 (0 \rightarrow \tau), (1 \rightarrow \tau+1), ..., (T-\tau-1 \rightarrow T-1)
            * 'sample' : A trajectory of length T will have :math:`T/tau` counts
              at time indexes

              .. math::

                    (0 \rightarrow \tau), (\tau \rightarrow 2 \tau), ..., (((T/tau)-1) \tau \rightarrow T)

        connectivity : str, optional, default = 'largest'
            Connectivity mode. Three methods are intended (currently only 'largest'
            is implemented)

            * 'largest' : The active set is the largest reversibly connected set.
              All estimation will be done on this subset and all quantities
              (transition matrix, stationary distribution, etc) are only defined
              on this subset and are correspondingly smaller than the full set
              of states
            * 'all' : The active set is the full set of states. Estimation will be
              conducted on each reversibly connected set separately. That means
              the transition matrix will decompose into disconnected submatrices,
              the stationary vector is only defined within subsets, etc.
              Currently not implemented.
            * 'none' : The active set is the full set of states. Estimation will
              be conducted on the full set of
              states without ensuring connectivity. This only permits
              nonreversible estimation. Currently not implemented.

        dt_traj : str, optional, default='1 step'
            Description of the physical time of the input trajectories. May be used
            by analysis algorithms such as plotting tools to pretty-print the axes.
            By default '1 step', i.e. there is no physical time unit. Specify by a
            number, whitespace and unit. Permitted units are (* is an arbitrary
            string):

            |  'fs',  'femtosecond*'
            |  'ps',  'picosecond*'
            |  'ns',  'nanosecond*'
            |  'us',  'microsecond*'
            |  'ms',  'millisecond*'
            |  's',   'second*'

        E : ndarray(n, k)
          Expectations by state. n Markov states, k experimental observables; each index is average over members of the Markov state.

        m : ndarray(k)
          Experimental measurements.

        w : ndarray(k)
          Weights of experimental measurement (1/2s^2), where s is the std error.

        eps : float, default=0.05
          Convergence criterion for Lagrange multipliers. When the relative error on the observable average becomes less than this value for all observables, convergence is reached.

        support_ci : float, default=1.00
          Confidence interval for determination whether experimental data are inside or outside Markov model support

        maxiter : int, default=500
          Maximum number of iterations

        debug : bool, default=False
          Debug mode. Saves a number of quantities as a function of iteration.

        max_cache : int, default=3000
          Maximum size (in megabytes) of cache when computing R tensor (Supporting information in [1]).

        mincount_connectivity : float or '1/n'
            minimum number of counts to consider a connection between two states.
            Counts lower than that will count zero in the connectivity check and
            may thus separate the resulting transition matrix. The default
            evaluates to 1/nstates.


        References
        ----------
        .. [1] Olsson, Wu, Paul, Clementi and Noe "Combining Experimental and Simulation Data via Augmented Markov Models"
               In revision, PNAS (2017)

        """
        # Check count mode:
        self.count_mode = str(count_mode).lower()
        if self.count_mode not in ('sliding', 'sample'):
            raise ValueError('count mode ' + count_mode + ' is unknown. Only \'sliding\' and \'sample\' are allowed.')

        super(AugmentedMarkovModel, self).__init__(lag=lag, reversible=True, count_mode=count_mode, sparse=False, connectivity=connectivity, dt_traj=dt_traj, score_method=None, score_k=None)

        self.E = E
        if E is not None:
            self.n_mstates, self.n_exp = _np.shape(E)
        else:
            self.logger.info("AugmentedMarkovModel instance initialized without Markov state observable matrix (E). This is necessary for estimation.")
        if m is None:
            self.logger.info("AugmentedMarkovModel instance initialized without experimental values (m). This necessary for estimation.")
        if w is None:
            self.logger.info("AugmentedMarkovModel instance initialized without experimental weights (w). This is necessary for estimation.")

        self.m = m
        self.w = w

        # Relative error for lagrange convergence assessment.
        self._eps = eps

        # Specifies the confidence interval of experimental values consider inside or outside support of the simulation
        # Is used to identify experimental data which have values never visited in the simulation, user is informed about these,
        # and lagrange estimation for these stops when the slope reaches a (near) constant value.
        self.support_ci = support_ci

        # check for zero weights
        if w is not None:
            if _np.any(w<1e-12):
                raise ValueError("Some weights are close to zero or negative. Please remove these from input.")
            #compute uncertainties
            self.sigmas = _np.sqrt(1./2./self.w)
        else:
            self.sigmas = None

        # Convergence flag for lagrange multipliers
        self._converged = False
        # Convergence flag for hatpi
        self._estimated = False
        self._max_iter = maxiter
        self.debug = debug
        self._max_cache = max_cache
        self._is_estimated = False
        self.mincount_connectivity = mincount_connectivity

    def _log_likelihood_biased(self, C, T, E, mhat, ws):
        """ Evaluate AMM likelihood. """
        ll_unbiased = msmest.log_likelihood(C, T)
        ll_bias = -_np.sum(ws*(mhat-E)**2.)
        return ll_unbiased + ll_bias

    def _update_G(self):
        """ Update G.
            Observable covariance.
            See SI of [1].

        """
        _tmp = self.E_active*self.pihat[:, None]
        self._G = _np.dot(self.E_active.T, self.E_active*self.pihat[:, None])-self.mhat[:, None]*self.mhat[None, :]

    def _update_Q(self):
        """ Compute Q, a weighted sum of the R-tensor.

            See SI of [1].
        """
        self.Q = _np.zeros((self.n_mstates_active, self.n_mstates_active))
        for k in range(self.n_exp_active):
          self.Q = self.Q + self.w[k]*self._S[k]*self._get_Rk(k)
        self.Q = -2.*self.Q

    def _update_Rslices(self, i):
        """ Computation of multiple slices of R tensor.

            When _estimate(.) is called the R-tensor is split into segments whose maximum size is
            specified by max_cache argument (see constructor).
            _Rsi specifies which of the segments are currently in cache.
             For equations check SI of [1].

        """
        pek = self.pihat[:, None]*self.E_active[:,i*self._slicesz:(i+1)*self._slicesz]
        pp = (self.pihat[:, None] + self.pihat[None, :])
        ppmhat = pp*self.mhat[i*self._slicesz:(i+1)*self._slicesz, None, None]
        self._Rs=(pek[:, None,:]+pek[None, :, :]).T - ppmhat
        self._Rsi = i

    def _get_Rk(self, k):
        """
          Convienence function to get cached value of an Rk slice of the R tensor.
          If we are outside cache, update the cache and return appropriate slice.

        """
        if k>(self._Rsi+1)*self._slicesz or k<(self._Rsi)*self._slicesz:
          self._update_Rslices(_np.floor(k/self._slicesz).astype(int))
          return self._Rs[k%self._slicesz]
        else:
          return self._Rs[k%self._slicesz]

    def _update_pihat(self):
        """ Update stationary distribution estimate of Augmented Markov model (\hat pi) """
        expons = (self.lagrange[:, None]*self.E_active.T).sum(axis=0)
        expons = expons - expons.max()

        _ph_unnom = self.pi*_np.exp(expons)
        self.pihat = (_ph_unnom/_ph_unnom.sum()).reshape(-1,)

    def _update_mhat(self):
        """ Updates mhat (expectation of observable of the Augmented Markov model) """
        self.mhat = _np.dot(self.pihat.reshape((self.n_mstates_active,)), self.E_active[:])
        self._update_S()

    def _update_S(self):
        """ Computes slope in observable space """
        self._S = self.mhat-self.m

    def _update_X_and_pi(self):
        #evaluate count-over-pi
        c_over_pi = self._csum/self.pi
        D = c_over_pi[:, None] + c_over_pi + self.Q
        # update estimate
        self.X = self._C2 / D

        # renormalize
        self.X /= _np.sum(self.X)
        self.pi = _np.sum(self.X, axis=1)

    def _newton_lagrange(self):
        """
          This function performs a Newton update of the Lagrange multipliers.
          The iteration is constrained by strictly improving the AMM likelihood, and yielding meaningful stationary properties.

          TODO: clean up and optimize code.
        """
        #initialize a number of values
        l_old = self.lagrange.copy()
        _ll_new = -_np.inf
        frac = 1.
        mhat_old = self.mhat.copy()
        dmhat_old = self._dmhat.copy()
        #slopesum is the sum-of-slopes it is used as an additional ad hoc convergence criterion
        old_slopesum = _np.abs(self._S).sum()
        slopesum = old_slopesum+1
        while((self._ll_old>_ll_new) or (_np.any(self.pihat<1e-12)) or slopesum>old_slopesum):
            self._update_pihat()
            self._update_G()
            # Lagrange slope calculation
            dl = 2.*(frac*self._G*self.w[:, None]*self._S[:, None]).sum(axis=0)
            #update Lagrange multipliers
            self.lagrange = l_old - frac*dl
            self._update_pihat()
            # a number of sanity checks
            while(_np.any(self.pihat<1e-12)):
                frac = frac*0.5
                self.lagrange = l_old - frac*dl
                self._update_pihat()

            self.lagrange = l_old - frac*dl
            self._update_pihat()
            self._update_mhat()
            self._update_Q()
            self._update_X_and_pi()

            P = self.X / self.pi[:, None]
            _ll_new = self._log_likelihood_biased(self._C_active, P, self.m, self.mhat, self.w)
            # decrease slope in Lagrange space (only used if loop is repeated, e.g. if sanity checks fail)
            frac = frac*0.1

            if frac<1e-12:
                self.logger.info("Small gradient fraction")
                break

            self._dmhat = self.mhat - mhat_old
            self._ll_old = float(_ll_new)
            slopesum = _np.abs(self._S).sum()

        self._lls.append(_ll_new)

    def _estimate(self, dtrajs):
        if self.E is None or self.w is None or self.m is None:
            raise ValueError("E, w or m was not specified. Stopping.")
        die = False

        # get trajectory counts. This sets _C_full and _nstates_full
        dtrajstats = self._get_dtraj_stats(dtrajs)
        self._C_full = dtrajstats.count_matrix()  # full count matrix
        self._nstates_full = self._C_full.shape[0]  # number of states

        # set active set. This is at the same time a mapping from active to full
        if self.connectivity == 'largest':
            # statdist not given - full connectivity on all states
            self.active_set = dtrajstats.largest_connected_set
        else:
            # for 'None' and 'all' all visited states are active
            self.active_set = dtrajstats.visited_set

        # FIXME: setting is_estimated before so that we can start using the parameters just set, but this is not clean!
        # is estimated
        self._is_estimated = True

        # if active set is empty, we can't do anything.
        if _np.size(self.active_set) == 0:
            raise RuntimeError('Active set is empty. Cannot estimate AMM.')

        from pyemma.util.discrete_trajectories import index_states
        self._active_state_indexes = index_states(dtrajs, subset=self.active_set)

        # active count matrix and number of states
        self._C_active = dtrajstats.count_matrix(subset=self.active_set)
        self._nstates = self._C_active.shape[0]

        # computed derived quantities
        # back-mapping from full to lcs
        self._full2active = -1 * _np.ones(dtrajstats.nstates, dtype=int)
        self._full2active[self.active_set] = _np.arange(len(self.active_set))

        # slice out active states from E matrix
        _dset = list(set(_np.concatenate(dtrajs)))
        _rras = [_dset.index(s) for s in self.active_set]
        self.E_active = self.E[_rras]

        if not self.sparse:
            self._C_active = self._C_active.toarray()
            self._C_full   = self._C_full.toarray()

        # reversibly counted
        self._C2 = 0.5*(self._C_active + self._C_active.T)
        self._nz = _np.nonzero(self._C2)
        self._csum = _np.sum(self._C_active, axis=1)  # row sums C

        #get ranges of Markov model expectation values
        if self.support_ci == 1:
            self.E_min = _np.min(self.E_active, axis=0)
            self.E_max = _np.max(self.E_active, axis=0)
        else:
            # PyEMMA confidence interval calculation fails sometimes with conf=1.0
            self.E_min, self.E_max = _ci(self.E_active, conf = self.support_ci)

        #dimensions of E matrix
        self.n_mstates_active, self.n_exp_active = _np.shape(self.E_active)

        assert self.n_exp_active == len(self.w)
        assert self.n_exp_active == len(self.m)


        self.count_outside = []
        self.count_inside = []
        self._lls = []

        i = 0
        # Determine which experimental values are outside the support as defined by the Confidence interval
        for emi,ema,mm,mw in zip(self.E_min, self.E_max, self.m, self.w):
            if mm<(emi) or mm>(ema):
                self.logger.info("Experimental value %f is outside the support (%f,%f)"%(mm, emi, ema))
                self.count_outside.append(i)
            else:
                self.count_inside.append(i)
            i = i + 1

            self.logger.info("Total experimental constraints outside support %d of %d"%(len(self.count_outside),len(self.E_min)))

        # A number of initializations
        self.P, self.pi = msmest.tmatrix(self._C_active, reversible = True, return_statdist = True)
        self.lagrange = _np.zeros(self.m.shape)
        self.pihat = self.pi.copy()
        self._update_mhat()
        self._dmhat = _np.ones(_np.shape(self.mhat))

        # Heuristic to determine number of slices of R-tensors computable at once with the given cache size
        self._slicesz = _np.floor(self._max_cache/(self.P.nbytes/1.e6)).astype(int)
        # compute first bundle of slices
        self._update_Rslices(0)

        self._ll_old = self._log_likelihood_biased(self._C_active, self.P, self.m, self.mhat, self.w)

        self._lls = [self._ll_old]
        self.count_low_frac = 0

        if self.debug:
            self._phs = []
            self._ls = []
            self._rmss = []
            self._mhats = []

        self._update_pihat()
        self._update_mhat()

        self._update_Q()
        self._update_X_and_pi()

        self._ll_old = self._log_likelihood_biased(self._C_active, self.P, self.m, self.mhat, self.w)
        self._update_G()

        #
        # Main estimation algorithm
        # 2-step algorithm, lagrange multipliers and pihat have different convergence criteria
        # when the lagrange multipliers have converged, pihat is updated until the log-likelihood has converged (changes are smaller than 1e-3).
        # These do not always converge together, but usually within a few steps of each other.
        # A better heuristic for the latter may be necessary. For realistic cases (the two ubiquitin examples in [1])
        # this yielded results very similar to those with more stringent convergence criteria (changes smaller than 1e-9) with convergence times
        # which are seconds instead of tens of minutes.
        #

        while i < self._max_iter:
            pihat_old = self.pihat.copy()
            self._update_pihat()
            if not _np.all(self.pihat>0):
                self.pihat = pihat_old.copy()
                die = True
                self.logger.warn("hat pi does not have a finite probability for all states, terminating")
            self._update_mhat()
            self._update_Q()
            if i>1:
                X_old = self.X.copy()
                self._update_X_and_pi()
                if _np.any(self.X[self._nz]<0) and i>0:
                    die = True
                    self.logger.warn("Warning: new X is not proportional to C... reverting to previous step and terminating")
                    self.X = X_old.copy()

            if not self._converged:
                self._newton_lagrange()
            else:
                P = self.X / self.pi[:, None]
                _ll_new = self._log_likelihood_biased(self._C_active, P, self.m, self.mhat, self.w)
                self._lls.append(_ll_new)

            if self.debug:
                self._phs.append(self.pihat)
                self._ls.append(self.lagrange.copy())
                self._mhats.append(_np.array(self.mhat))
                self._rmss.append(_np.average(self.E, weights=self.pihat.reshape((self.n_mstates_active,)), axis=0))

            if i>1 and _np.all((_np.abs(self._dmhat)/self.sigmas)<self._eps) and not self._converged:
                self.logger.info("Converged Lagrange multipliers after %i steps..."%i)
                self._converged = True
                self._estimated = True
                #die = True
            if self._converged:
                if _np.abs(self._lls[-2]-self._lls[-1])<1e-3:
                   self.logger.info("Converged pihat after %i steps..."%i)
                   die = True
            if die:
                break
            i = i + 1
            if i == self._max_iter:
                self.logger.info("Failed to converge within %i iterations. Consider increasing max_iter(now=%i)"%(i,self.max_iter))

        _P = msmest.tmatrix(self._C_active, reversible = True, mu = self.pihat)

        self._dtrajs_full = dtrajs
        self._connected_sets = msmest.connected_sets(self._C_full)
        self.set_model_params(P=_P, pi=self.pihat, reversible=True,
                              dt_model=self.timestep_traj.get_scaled(self.lag))

        return self

    def hmm(self, n):
        self.logger.info("Not Implemented - Please use PCCA for now.")

    @property
    def debug_information(self):
        self._check_is_estimated()
        if self.debug:
            return {"log-likelihoods": self._lls, "pihats": self._phs, "mhats": self._mhats, "lagrange-multipliers": self._ls, "rms": self._rmss}
        else:
            return {"log-likelihoods": self._lls}

    @property
    def largest_connected_set(self):
        """
        The largest reversible connected set of states

        """
        self._check_is_estimated()
        return self._connected_sets[0]

    @property
    def connected_sets(self):
        """
        The reversible connected sets of states, sorted by size (descending)

        """
        self._check_is_estimated()
        return self._connected_sets

    def score(self, dtrajs, score_method=None, score_k=None):
        self.logger.info("Not Implemented.")
<|MERGE_RESOLUTION|>--- conflicted
+++ resolved
@@ -1481,14 +1481,9 @@
     r"""AMM estimator given discrete trajectory statistics and stationary expectation values from experiments"""
 
     def __init__(self,  lag=1, count_mode='sliding', connectivity='largest',
-<<<<<<< HEAD
-                 dt_traj='1 step', 
+                 dt_traj='1 step',
                  E=None, m=None, w=None, eps=0.05, support_ci=1.00, maxiter=500, debug=False, max_cache=3000,
                  mincount_connectivity='1/n'):
-=======
-                 dt_traj='1 step',
-                 E=None, m=None, w=None, eps=0.05, support_ci=1.00, maxiter=500, debug=False, max_cache = 3000):
->>>>>>> 9798db07
         r"""Maximum likelihood estimator for AMMs given discrete trajectory statistics and expectation values from experiments
 
         Parameters
