from tqdm._tqdm_notebook import tqdm_notebook


# we just override the default formatting of the widget here
class my_tqdm_notebook(tqdm_notebook):

    @staticmethod
    def status_printer(_, total=None, desc=None):
        # Prepare IPython progress bar
        from ipywidgets import IntProgress, HTML, HBox, Layout, Label, Box

        if total:
            pbar = IntProgress(min=0, max=total)
        else:  # No total? Show info style bar with no progress tqdm status
            pbar = IntProgress(min=0, max=1)
            pbar.value = 1
            pbar.bar_style = 'info'
        if desc:
            description = HBox(children=[Label(desc)])
            description.layout.min_width = '35%'
            description.layout.max_width = '35%'
        else:
            description = None

        # Prepare status text
        ptext = HTML()
        inner = HBox([pbar, ptext],
                     layout=Layout(padding='0 0 0 20px'))
        # Only way to place text to the right of the bar is to use a container
        box_layout = Layout(display='flex',
                            width='100%')
<<<<<<< HEAD
        container = HBox(children=[description,
                                   inner], layout=box_layout)
        from IPython.core.display import display
=======
        container = HBox(children=[description, inner], layout=box_layout)
>>>>>>> c668af91
        display(container)

        def print_status(s='', close=False, bar_style=None):
            # Note: contrary to native tqdm, s='' does NOT clear bar
            # goal is to keep all infos if error happens so user knows
            # at which iteration the loop failed.

            # Clear previous output (really necessary?)
            # clear_output(wait=1)

            # Get current iteration value from format_meter string
            if total:
                n = None
                if s:
                    npos = s.find(r'/|/')  # cause we use bar_format=r'{n}|...'
                    # Check that n can be found in s (else n > total)
                    if npos >= 0:
                        n = int(float((s[:npos])))  # get n from string
                        s = s[npos + 3:]  # remove from string

                        # Update bar with current n value
                        if n is not None:
                            pbar.value = n

            # Print stats
            if s:  # never clear the bar (signal: s='')
                s = s.replace('||', '')  # remove inesthetical pipes
                from html import escape
                s = escape(s)  # html escape special characters (like '?')
                ptext.value = s

            # Change bar style
            if bar_style:
                # Hack-ish way to avoid the danger bar_style being overriden by
                # success because the bar gets closed after the error...
                if not (pbar.bar_style == 'danger' and bar_style == 'success'):
                    pbar.bar_style = bar_style

            # Special signal to close the bar
            if close and pbar.bar_style != 'danger':  # hide only if no error
                try:
                    container.close()
                except AttributeError:
                    container.visible = False

        return print_status<|MERGE_RESOLUTION|>--- conflicted
+++ resolved
@@ -29,13 +29,8 @@
         # Only way to place text to the right of the bar is to use a container
         box_layout = Layout(display='flex',
                             width='100%')
-<<<<<<< HEAD
-        container = HBox(children=[description,
-                                   inner], layout=box_layout)
+        container = HBox(children=[description, inner], layout=box_layout)
         from IPython.core.display import display
-=======
-        container = HBox(children=[description, inner], layout=box_layout)
->>>>>>> c668af91
         display(container)
 
         def print_status(s='', close=False, bar_style=None):
