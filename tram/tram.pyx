# This file is part of thermotools.
#
# Copyright 2015 Computational Molecular Biology Group, Freie Universitaet Berlin (GER)
#
# thermotools is free software: you can redistribute it and/or modify
# it under the terms of the GNU Lesser General Public License as published by
# the Free Software Foundation, either version 3 of the License, or
# (at your option) any later version.
#
# This program is distributed in the hope that it will be useful,
# but WITHOUT ANY WARRANTY; without even the implied warranty of
# MERCHANTABILITY or FITNESS FOR A PARTICULAR PURPOSE.  See the
# GNU General Public License for more details.
#
# You should have received a copy of the GNU Lesser General Public License
# along with this program.  If not, see <http://www.gnu.org/licenses/>.

r"""
Python interface to the TRAM estimator's lowlevel functions.
"""

import numpy as _np
cimport numpy as _np
import sys

__all__ = [
    'init_lagrangian_mult',
    'update_lagrangian_mult',
    'update_biased_conf_energies',
    'get_conf_energies',
    'normalize',
    'estimate_transition_matrix',
    'estimate_transition_matrices',
    'estimate']

cdef extern from "_tram.h":
    void _init_lagrangian_mult(int *count_matrices, int n_therm_states, int n_conf_states, double *log_lagrangian_mult)
    void _update_lagrangian_mult(
        double *log_lagrangian_mult, double *biased_conf_energies, int *count_matrices,  int* state_counts,
        int n_therm_states, int n_conf_states, double *scratch_M, double *new_log_lagrangian_mult)
    void _update_biased_conf_energies(
        double *log_lagrangian_mult, double *biased_conf_energies, int *count_matrices, double *bias_energy_sequence,
        int *state_sequence, int *state_counts, int seq_length, double *log_R_K_i,
        int n_therm_states, int n_conf_states, double *scratch_M, double *scratch_T,
        double *new_biased_conf_energies)
    void _get_conf_energies(
        double *bias_energy_sequence, int *state_sequence, int seq_length, double *log_R_K_i,
        int n_therm_states, int n_conf_states, double *scratch_M, double *scratch_T,
        double *conf_energies)
    void _get_therm_energies(
        double *biased_conf_energies, int n_therm_states, int n_conf_states, double *scratch_M, double *therm_energies)
    void _normalize(
        double *conf_energies, double *biased_conf_energies, double *therm_energies,
        int n_therm_states, int n_conf_states, double *scratch_M)
    void _estimate_transition_matrix(
        double *log_lagrangian_mult, double *conf_energies, int *count_matrix,
        int n_conf_states, double *scratch_M, double *transition_matrix)
    double _log_likelihood_lower_bound(
        double *old_log_lagrangian_mult, double *new_log_lagrangian_mult,
        double *old_biased_conf_energies, double *new_biased_conf_energies,
        int *count_matrices, int *state_counts,
        int n_therm_states, int n_conf_states,
        double *bias_energy_sequence, int *state_sequence, int seq_length,
        double *scratch_T, double *scratch_M, double *scratch_TM, double *scratch_MM)


def init_lagrangian_mult(
    _np.ndarray[int, ndim=3, mode="c"] count_matrices not None,
    _np.ndarray[double, ndim=2, mode="c"] log_lagrangian_mult not None):
    r"""
    Set the logarithm of the Lagrangian multipliers with an initial guess based
    on the transition counts

    Parameters
    ----------
    count_matrices : numpy.ndarray(shape=(T, M, M), dtype=numpy.intc)
        multistate count matrix
    log_lagrangian_mult : numpy.ndarray(shape=(T, M), dtype=numpy.float64)
        log of the Lagrangian multipliers (allocated but unset)
    """
    _init_lagrangian_mult(
        <int*> _np.PyArray_DATA(count_matrices),
        log_lagrangian_mult.shape[0],
        log_lagrangian_mult.shape[1],
        <double*> _np.PyArray_DATA(log_lagrangian_mult))

def update_lagrangian_mult(
    _np.ndarray[double, ndim=2, mode="c"] log_lagrangian_mult not None,
    _np.ndarray[double, ndim=2, mode="c"] biased_conf_energies not None,
    _np.ndarray[int, ndim=3, mode="c"] count_matrices not None,
    _np.ndarray[int, ndim=2, mode="c"] state_counts not None,
    _np.ndarray[double, ndim=1, mode="c"] scratch_M not None,
    _np.ndarray[double, ndim=2, mode="c"] new_log_lagrangian_mult not None):
    r"""
    Update the logarithms of the Lagrangian multipliers

    Parameters
    ----------
    log_lagrangian_mult : numpy.ndarray(shape=(T, M), dtype=numpy.float64)
        log of the Lagrangian multipliers
    biased_conf_energies : numpy.ndarray(shape=(T, M), dtype=numpy.float64)
        reduced free energies
    count_matrices : numpy.ndarray(shape=(T, M, M), dtype=numpy.intc)
        multistate count matrix
    scratch_M : numpy.ndarray(shape=(M), dtype=numpy.float64)
        scratch array for logsumexp operations
    new_log_lagrangian_mult : numpy.ndarray(shape=(T, M), dtype=numpy.float64)
        target array for the log of the Lagrangian multipliers
    """
    _update_lagrangian_mult(
        <double*> _np.PyArray_DATA(log_lagrangian_mult),
        <double*> _np.PyArray_DATA(biased_conf_energies),
        <int*> _np.PyArray_DATA(count_matrices),
        <int*> _np.PyArray_DATA(state_counts),
        log_lagrangian_mult.shape[0],
        log_lagrangian_mult.shape[1],
        <double*> _np.PyArray_DATA(scratch_M),
        <double*> _np.PyArray_DATA(new_log_lagrangian_mult))

def update_biased_conf_energies(
    _np.ndarray[double, ndim=2, mode="c"] log_lagrangian_mult not None,
    _np.ndarray[double, ndim=2, mode="c"] biased_conf_energies not None,
    _np.ndarray[int, ndim=3, mode="c"] count_matrices not None,
    _np.ndarray[double, ndim=2, mode="c"] bias_energy_sequence not None,
    _np.ndarray[int, ndim=1, mode="c"] state_sequence not None,
    _np.ndarray[int, ndim=2, mode="c"] state_counts not None,
    _np.ndarray[double, ndim=2, mode="c"] log_R_K_i not None,
    _np.ndarray[double, ndim=1, mode="c"] scratch_M not None,
    _np.ndarray[double, ndim=1, mode="c"] scratch_T not None,
    _np.ndarray[double, ndim=2, mode="c"] new_biased_conf_energies not None):
    r"""
    Update the reduced unbiased free energies

    Parameters
    ----------
    log_lagrangian_mult : numpy.ndarray(shape=(T, M), dtype=numpy.float64)
        log of the Lagrangian multipliers
    biased_conf_energies : numpy.ndarray(shape=(T, M), dtype=numpy.float64)
        reduced free energies
    count_matrices : numpy.ndarray(shape=(T, M, M), dtype=numpy.intc)
        multistate count matrix
    bias_energy_sequence : numpy.ndarray(shape=(T, X), dtype=numpy.intc)
        reduced bias energies in the T thermodynamic states for all X samples
    state_sequence : numpy.ndarray(shape=(X,), dtype=numpy.intc)
        Markov state indices for all X samples
    state_counts : numpy.ndarray(shape=(T, M), dtype=numpy.intc)
        number of visits to thermodynamic state K and Markov state i
    log_R_K_i : numpy.ndarray(shape=(T, M), dtype=numpy.float64)
        scratch array for sum of TRAM log pseudo-counts and biased_conf_energies
    scratch_M : numpy.ndarray(shape=(M), dtype=numpy.float64)
        scratch array for logsumexp operations
    scratch_T : numpy.ndarray(shape=(T), dtype=numpy.float64)
        scratch array for logsumexp operations
    new_biased_conf_energies : numpy.ndarray(shape=(T, M), dtype=numpy.float64)
        target array for the reduced free energies
    """
    _update_biased_conf_energies(
        <double*> _np.PyArray_DATA(log_lagrangian_mult),
        <double*> _np.PyArray_DATA(biased_conf_energies),
        <int*> _np.PyArray_DATA(count_matrices),
        <double*> _np.PyArray_DATA(bias_energy_sequence),
        <int*> _np.PyArray_DATA(state_sequence),
        <int*> _np.PyArray_DATA(state_counts),
        state_sequence.shape[0],
        <double*> _np.PyArray_DATA(log_R_K_i),
        log_lagrangian_mult.shape[0],
        log_lagrangian_mult.shape[1],
        <double*> _np.PyArray_DATA(scratch_M),
        <double*> _np.PyArray_DATA(scratch_T),
        <double*> _np.PyArray_DATA(new_biased_conf_energies))

def get_conf_energies(
    _np.ndarray[double, ndim=2, mode="c"] bias_energy_sequence not None,
    _np.ndarray[int, ndim=1, mode="c"] state_sequence not None,
    _np.ndarray[double, ndim=2, mode="c"] log_R_K_i not None,
    _np.ndarray[double, ndim=1, mode="c"] scratch_M not None,
    _np.ndarray[double, ndim=1, mode="c"] scratch_T not None):
    r"""
    Update the reduced unbiased free energies

    Parameters
    ----------
    bias_energy_sequence : numpy.ndarray(shape=(T, X), dtype=numpy.intc)
        reduced bias energies in the T thermodynamic states for all X samples
    state_sequence : numpy.ndarray(shape=(X,), dtype=numpy.intc)
        Markov state indices for all X samples
    log_R_K_i : numpy.ndarray(shape=(T, M), dtype=numpy.float64)
        precomputed sum of TRAM log pseudo-counts and biased_conf_energies
    scratch_M : numpy.ndarray(shape=(M), dtype=numpy.float64)
        scratch array for logsumexp operations
    scratch_T : numpy.ndarray(shape=(T), dtype=numpy.float64)
        scratch array for logsumexp operations

    Returns
    -------
    conf_energies : numpy.ndarray(shape=(M,), dtype=numpy.float64)
        unbiased (Markov) free energies
    """
    # later this can be extended to other thermodynmic states and
    # arbitrary expectations (not only pi)
    conf_energies = _np.zeros(shape=(log_R_K_i.shape[1],), dtype=_np.float64)
    _get_conf_energies(
        <double*> _np.PyArray_DATA(bias_energy_sequence),
        <int*> _np.PyArray_DATA(state_sequence),
        state_sequence.shape[0],
        <double*> _np.PyArray_DATA(log_R_K_i),
        log_R_K_i.shape[0],
        log_R_K_i.shape[1],
        <double*> _np.PyArray_DATA(scratch_M),
        <double*> _np.PyArray_DATA(scratch_T),
        <double*> _np.PyArray_DATA(conf_energies))
    return conf_energies

def get_therm_energies(
    _np.ndarray[double, ndim=2, mode="c"] biased_conf_energies not None,
    _np.ndarray[double, ndim=1, mode="c"] scratch_M not None):
    r"""
    Update the reduced unbiased free energies

    Parameters
    ----------
    biased_conf_energies : numpy.ndarray(shape=(T, X), dtype=numpy.intc)
        reduced discrete state free energies for all T thermodynamic states
    scratch_M : numpy.ndarray(shape=(M), dtype=numpy.float64)
        scratch array for logsumexp operations

    Returns
    -------
    therm_energies : numpy.ndarray(shape=(T), dtype=numpy.float64)
        reduced thermodynamic free energies
    """
    therm_energies = _np.zeros(shape=(biased_conf_energies.shape[0],), dtype=_np.float64)
    _get_therm_energies(
        <double*> _np.PyArray_DATA(biased_conf_energies),
        biased_conf_energies.shape[0],
        biased_conf_energies.shape[1],
        <double*> _np.PyArray_DATA(scratch_M),
        <double*> _np.PyArray_DATA(therm_energies))
    return therm_energies

def normalize(
    _np.ndarray[double, ndim=1, mode="c"] conf_energies not None,
    _np.ndarray[double, ndim=2, mode="c"] biased_conf_energies not None,
    _np.ndarray[double, ndim=1, mode="c"] therm_energies not None,
    _np.ndarray[double, ndim=1, mode="c"] scratch_M not None):
    r"""
    Update the reduced unbiased free energies

    Parameters
    ----------
    conf_energies : numpy.ndarray(shape=(M), dtype=numpy.intc)
        unbiased reduced bias energies in the M discrete states
    biased_conf_energies : numpy.ndarray(shape=(T, M), dtype=numpy.intc)
        reduced bias energies in the T thermodynamic and M discrete states
    therm_energies : numpy.ndarray(shape=(T), dtype=numpy.intc)
        reduced thermodynamic free energies
    scratch_M : numpy.ndarray(shape=(M), dtype=numpy.float64)
        scratch array for logsumexp operations
    """
    _normalize(
        <double*> _np.PyArray_DATA(conf_energies),
        <double*> _np.PyArray_DATA(biased_conf_energies),
        <double*> _np.PyArray_DATA(therm_energies),
        biased_conf_energies.shape[0],
        biased_conf_energies.shape[1],
        <double*> _np.PyArray_DATA(scratch_M))

def estimate_transition_matrices(
    _np.ndarray[double, ndim=2, mode="c"] log_lagrangian_mult not None,
    _np.ndarray[double, ndim=2, mode="c"] biased_conf_energies not None,
    _np.ndarray[int, ndim=3, mode="c"] count_matrices not None,
    _np.ndarray[double, ndim=1, mode="c"] scratch_M):
    r"""
    Compute the transition matrices for all thermodynamic states

    Parameters
    ----------
    log_lagrangian_mult : numpy.ndarray(shape=(T, M), dtype=numpy.float64)
        log of the Lagrangian multipliers
    biased_conf_energies : numpy.ndarray(shape=(T, M), dtype=numpy.intc)
        reduced unbiased free energies
    count_matrices : numpy.ndarray(shape=(T, M, M), dtype=numpy.intc)
        multistate count matrix

    Returns
    -------
    p_K_ij : numpy.ndarray(shape=(T, M, M), dtype=numpy.float64)
        transition matrices for all thermodynamic states
    """
    if scratch_M is None:
        scratch_M = _np.zeros(shape=(count_matrices.shape[1],), dtype=_np.float64)
    p_K_ij = _np.zeros(shape=(count_matrices.shape[0], count_matrices.shape[1], count_matrices.shape[2]), dtype=_np.float64)
    for K in range(log_lagrangian_mult.shape[0]):
        p_K_ij[K, :, :] = estimate_transition_matrix(log_lagrangian_mult, biased_conf_energies, count_matrices, scratch_M, K)[:, :]
    return p_K_ij

def estimate_transition_matrix(
    _np.ndarray[double, ndim=2, mode="c"] log_lagrangian_mult not None,
    _np.ndarray[double, ndim=2, mode="c"] biased_conf_energies not None,
    _np.ndarray[int, ndim=3, mode="c"] count_matrices not None,
    _np.ndarray[double, ndim=1, mode="c"] scratch_M,
    therm_state):
    r"""
    Compute the transition matrices for all thermodynamic states

    Parameters
    ----------
    log_lagrangian_mult : numpy.ndarray(shape=(T, M), dtype=numpy.float64)
        log of the Lagrangian multipliers
    biased_conf_energies : numpy.ndarray(shape=(T, M), dtype=numpy.intc)
        reduced unbiased free energies
    count_matrices : numpy.ndarray(shape=(T, M, M), dtype=numpy.intc)
        multistate count matrix
    therm_state : int
        target thermodynamic state

    Returns
    -------
    transition_matrix : numpy.ndarray(shape=(M, M), dtype=numpy.float64)
        transition matrix for the target thermodynamic state
    """
    if scratch_M is None:
        scratch_M = _np.zeros(shape=(count_matrices.shape[1],), dtype=_np.float64)
    transition_matrix = _np.zeros(shape=(biased_conf_energies.shape[1], biased_conf_energies.shape[1]), dtype=_np.float64)
    _estimate_transition_matrix(
        <double*> _np.PyArray_DATA(_np.ascontiguousarray(log_lagrangian_mult[therm_state, :])),
        <double*> _np.PyArray_DATA(_np.ascontiguousarray(biased_conf_energies[therm_state, :])),
        <int*> _np.PyArray_DATA(_np.ascontiguousarray(count_matrices[therm_state, :, :])),
        biased_conf_energies.shape[1],
        <double*> _np.PyArray_DATA(scratch_M),
        <double*> _np.PyArray_DATA(transition_matrix))
    return transition_matrix

def log_likelihood_lower_bound(
    _np.ndarray[double, ndim=2, mode="c"] old_log_lagrangian_mult not None,
    _np.ndarray[double, ndim=2, mode="c"] new_log_lagrangian_mult not None,
    _np.ndarray[double, ndim=2, mode="c"] old_biased_conf_energies not None,
    _np.ndarray[double, ndim=2, mode="c"] new_biased_conf_energies not None,
    _np.ndarray[int, ndim=3, mode="c"] count_matrices not None,
    _np.ndarray[double, ndim=2, mode="c"] bias_energy_sequence not None,
    _np.ndarray[int, ndim=1, mode="c"] state_sequence not None,
    _np.ndarray[int, ndim=2, mode="c"] state_counts not None,
    _np.ndarray[double, ndim=1, mode="c"] scratch_M not None,
    _np.ndarray[double, ndim=1, mode="c"] scratch_T not None,
    _np.ndarray[double, ndim=2, mode="c"] scratch_TM not None,
    _np.ndarray[double, ndim=2, mode="c"] scratch_MM not None):
    r"""
    Computes a lower bound on the TRAM log-likelihood with an arbitrary
    mu that is implicitly given by old_log_lagrangian_mult and
    old_biased_conf_energies.

    Parameters
    ----------
    old_log_lagrangian_mult : numpy.ndarray(shape=(T, M), dtype=numpy.float64)
        log of (old) the Lagrangian multipliers that parametrize mu
    new_log_lagrangian_mult : numpy.ndarray(shape=(T, M), dtype=numpy.float64)
        log of the Lagrangian multipliers that parametrize the correct
        estimate of the transtition matrix which in turn fulfills detailled
        balance wrt. new_biased_conf_energies
    old_biased_conf_energies : numpy.ndarray(shape=(T, M), dtype=numpy.float64)
        (old) reduced free energies that parametrize mu
    new_biased_conf_energies : numpy.ndarray(shape=(T, M), dtype=numpy.float64)
        (new) reduced free energies that normalize mu
    count_matrices : numpy.ndarray(shape=(T, M, M), dtype=numpy.intc)
        multistate count matrix
    bias_energy_sequence : numpy.ndarray(shape=(T, X), dtype=numpy.intc)
        reduced bias energies in the T thermodynamic states for all X samples
    state_sequence : numpy.ndarray(shape=(X,), dtype=numpy.intc)
        Markov state indices for all X samples
    state_counts : numpy.ndarray(shape=(T, M), dtype=numpy.intc)
        number of visits to thermodynamic state K and Markov state i
    scratch_M : numpy.ndarray(shape=(M), dtype=numpy.float64)
        scratch array
    scratch_T : numpy.ndarray(shape=(T), dtype=numpy.float64)
        scratch array
    scratch_TM : numpy.ndarray(shape=(T,M), dtype=numpy.float64)
        scratch array
    scratch_MM : numpy.ndarray(shape=(M,M), dtype=numpy.float64)
        scratch array

    Note
    ----
    mu_i^{(k)} are regarded as functions of old_log_lagrangian_mult,
    old_biased_conf_energies, count_matrices, bias_energy_sequence,
    state_sequence and state_counts. By itself that doesn't have to be
    normalized. exp(-new_biased_conf_energies) are assumed to be the
    correct normalization constants for mu_i^{(k)}.

    The lower bound on the log-likelihood is computed by first projecting
    the transition matrix to close feasible point and then computing
    the (exact) log-likelihood for the combination of mu_i^{(k)},
    new_biased_conf_energies and this projected transition matrix.
    Because the projection of the transition matrix is not optimal,
    this yields only a lower bound on the true log-likelihood.
    """

    logL = _log_likelihood_lower_bound(
        <double*> _np.PyArray_DATA(old_log_lagrangian_mult),
        <double*> _np.PyArray_DATA(new_log_lagrangian_mult),
        <double*> _np.PyArray_DATA(old_biased_conf_energies),
        <double*> _np.PyArray_DATA(new_biased_conf_energies),
        <int*> _np.PyArray_DATA(count_matrices),
        <int*> _np.PyArray_DATA(state_counts),
        state_counts.shape[0],
        state_counts.shape[1],
        <double*> _np.PyArray_DATA(bias_energy_sequence),
        <int*> _np.PyArray_DATA(state_sequence),
        state_sequence.shape[0],
        <double*> _np.PyArray_DATA(scratch_T),
        <double*> _np.PyArray_DATA(scratch_M),
        <double*> _np.PyArray_DATA(scratch_TM),
        <double*> _np.PyArray_DATA(scratch_MM))

    return logL

def log_likelihood_best_lower_bound(
    _np.ndarray[double, ndim=2, mode="c"] log_lagrangian_mult not None,
    _np.ndarray[double, ndim=2, mode="c"] biased_conf_energies not None,
    _np.ndarray[int, ndim=3, mode="c"] count_matrices not None,
    _np.ndarray[double, ndim=2, mode="c"] bias_energy_sequence not None,
    _np.ndarray[int, ndim=1, mode="c"] state_sequence not None,
    _np.ndarray[int, ndim=2, mode="c"] state_counts not None,
    _np.ndarray[double, ndim=1, mode="c"] scratch_M not None,
    _np.ndarray[double, ndim=1, mode="c"] scratch_T not None,
    _np.ndarray[double, ndim=2, mode="c"] scratch_TM not None,
    _np.ndarray[double, ndim=2, mode="c"] scratch_MM not None,
    maxerr):
    r"""
    Computes the best lower bound on the TRAM log-likelihood with an
    arbitrary mu that is implicitly given by log_lagrangian_mult and
    biased_conf_energies. The best bound is achieved by iterating the
    Lagragian multipliers to convergence (thus optimizing the MSM part
    of TRAM) while keeping biased_conf_energies fixed.

    Parameters
    ----------
    log_lagrangian_mult : numpy.ndarray(shape=(T, M), dtype=numpy.float64)
        log of the Lagrangian multipliers that parametrize mu
    biased_conf_energies : numpy.ndarray(shape=(T, M), dtype=numpy.float64)
        reduced free energies that parametrize mu
    count_matrices : numpy.ndarray(shape=(T, M, M), dtype=numpy.intc)
        multistate count matrix
    bias_energy_sequence : numpy.ndarray(shape=(T, X), dtype=numpy.intc)
        reduced bias energies in the T thermodynamic states for all X samples
    state_sequence : numpy.ndarray(shape=(X,), dtype=numpy.intc)
        Markov state indices for all X samples
    state_counts : numpy.ndarray(shape=(T, M), dtype=numpy.intc)
        number of visits to thermodynamic state K and Markov state i
    scratch_M : numpy.ndarray(shape=(M), dtype=numpy.float64)
        scratch array
    scratch_T : numpy.ndarray(shape=(T), dtype=numpy.float64)
        scratch array
    scratch_TM : numpy.ndarray(shape=(T,M), dtype=numpy.float64)
        scratch array
    scratch_MM : numpy.ndarray(shape=(M,M), dtype=numpy.float64)
        scratch array
    maxerr : float
        error tolerance to which the Lagrangian multipliers are converged

    Note
    ----
    This function can take a long time to finish. Using this function
    to monitor convergence of the log-likelihood can be too expensive
    with realistic application. Use log_likelihood_lower_bound instead.
    """

    # Compute the normalization contant of mu that is implicitly given
    # by (old_)log_lagrangian_mult and (old_)biased_conf_energies.
    very_old_log_lagrangian_mult = log_lagrangian_mult.copy()
    old_log_lagrangian_mult = log_lagrangian_mult.copy()
    old_biased_conf_energies = biased_conf_energies.copy()
    new_biased_conf_energies = _np.zeros_like(biased_conf_energies)
    update_biased_conf_energies(old_log_lagrangian_mult, old_biased_conf_energies, count_matrices, bias_energy_sequence, state_sequence,
                                state_counts, scratch_TM, scratch_M, scratch_T, new_biased_conf_energies)
    # Compute a normalized T matrix that fulfills detailled balance w.r.t.
    # new_biased_conf_energies by iterating the Lagrange multipliers.
    new_log_lagrangian_mult = _np.zeros_like(old_log_lagrangian_mult)
    while True:
        update_lagrangian_mult(old_log_lagrangian_mult, new_biased_conf_energies, count_matrices, state_counts, scratch_M, new_log_lagrangian_mult)
        nz = _np.where(_np.logical_and(_np.logical_not(_np.isinf(new_log_lagrangian_mult)),
                                       _np.logical_not(_np.isinf(old_log_lagrangian_mult))))
        if _np.max(_np.abs(new_log_lagrangian_mult[nz] - old_log_lagrangian_mult[nz])) < maxerr:
            break
        old_log_lagrangian_mult[:] = new_log_lagrangian_mult[:]
    # Use helper function.
    logL = log_likelihood_lower_bound(
               very_old_log_lagrangian_mult, new_log_lagrangian_mult,
               old_biased_conf_energies, new_biased_conf_energies,
               count_matrices, bias_energy_sequence, state_sequence, state_counts,
               scratch_M, scratch_T, scratch_TM, scratch_MM)
    return logL

def estimate(count_matrices, state_counts, bias_energy_sequence, state_sequence, maxiter=1000, maxerr=1.0E-8,
             biased_conf_energies=None, log_lagrangian_mult=None, call_back=None):
    r"""
    Estimate the reduced discrete state free energies and thermodynamic free energies

    Parameters
    ----------
    count_matrices : numpy.ndarray(shape=(T, M, M), dtype=numpy.intc)
        transition count matrices for all T thermodynamic states
    state_counts : numpy.ndarray(shape=(T, M), dtype=numpy.intc)
        state counts for all M discrete and T thermodynamic states
    bias_energy_sequence : numpy.ndarray(shape=(T, X), dtype=numpy.float64)
        reduced bias energies in the T thermodynamic states for all X samples
    state_sequence : numpy.ndarray(shape=(X), dtype=numpy.float64)
        discrete state indices for all X samples
    maxiter : int
        maximum number of iterations
    maxerr : float
        convergence criterion based on absolute change in free energies
    biased_conf_energies : numpy.ndarray(shape=(T, M), dtype=numpy.float64), OPTIONAL
        initial guess for the reduced discrete state free energies for all T thermodynamic states
    log_lagrangian_mult : numpy.ndarray(shape=(T, M), dtype=numpy.float64), OPTIONAL
        initial guess for the logarithm of the Lagrangian multipliers

    Returns
    -------
    biased_conf_energies : numpy.ndarray(shape=(T, M), dtype=numpy.float64)
        reduced discrete state free energies for all T thermodynamic states
    conf_energies : numpy.ndarray(shape=(M), dtype=numpy.float64)
        reduced unbiased discrete state free energies
    therm_energies : numpy.ndarray(shape=(M), dtype=numpy.float64)
        reduced thermodynamic free energies
    log_lagrangian_mult : numpy.ndarray(shape=(T, M), dtype=numpy.float64)
        logarithm of the Lagrangian multipliers
    """
    if biased_conf_energies is None:
        biased_conf_energies = _np.zeros(shape=state_counts.shape, dtype=_np.float64)
    if log_lagrangian_mult is None:
        log_lagrangian_mult = _np.zeros(shape=state_counts.shape, dtype=_np.float64)
        init_lagrangian_mult(count_matrices, log_lagrangian_mult)
    log_R_K_i = _np.zeros(shape=state_counts.shape, dtype=_np.float64)
    scratch_T = _np.zeros(shape=(count_matrices.shape[0],), dtype=_np.float64)
    scratch_M = _np.zeros(shape=(count_matrices.shape[1],), dtype=_np.float64)
    scratch_TM = _np.zeros(shape=count_matrices.shape[0:2], dtype=_np.float64)
    scratch_MM = _np.zeros(shape=count_matrices.shape[1:3], dtype=_np.float64)
    old_biased_conf_energies = biased_conf_energies.copy()
    old_log_lagrangian_mult = log_lagrangian_mult.copy()
<<<<<<< HEAD
    import sys
    log_L_hist = []
=======

    best_lower_bound = False # alternative doesn't work at the moment
>>>>>>> a71114f0
    for _m in range(maxiter):
        update_lagrangian_mult(old_log_lagrangian_mult, biased_conf_energies, count_matrices, state_counts, scratch_M, log_lagrangian_mult)
        update_biased_conf_energies(log_lagrangian_mult, old_biased_conf_energies, count_matrices, bias_energy_sequence, state_sequence,
            state_counts, log_R_K_i, scratch_M, scratch_T, biased_conf_energies) # optinally include compuation of sum log mu
        if _m%10 == 0:
<<<<<<< HEAD
            log_L = log_likelihood(log_lagrangian_mult, biased_conf_energies, count_matrices, bias_energy_sequence, state_sequence,
                state_counts, log_R_K_i, scratch_M, scratch_T)
            log_L_hist.append(log_L)
            print>>sys.stderr,'f_K:',-_np.log(_np.exp(-biased_conf_energies).sum(axis=1))
            print>>sys.stderr, -log_L, 
            print>>sys.stderr, _np.max(_np.abs(biased_conf_energies - old_biased_conf_energies))
=======
            if best_lower_bound:
                logL = log_likelihood_best_lower_bound(log_lagrangian_mult,
                           biased_conf_energies, count_matrices,
                           bias_energy_sequence, state_sequence,
                           state_counts, scratch_M, scratch_T, scratch_TM, scratch_MM, maxerr)
            else:
                logL = log_likelihood_lower_bound(
                           log_lagrangian_mult, log_lagrangian_mult,
                           old_biased_conf_energies, biased_conf_energies,
                           count_matrices, bias_energy_sequence, state_sequence,
                           state_counts, scratch_M, scratch_T, scratch_TM, scratch_MM)
            if call_back is not None:
                call_back(iteration=_m, log_likelihood=logL,
                          biased_conf_energies=biased_conf_energies,
                          log_lagrangian_mult=log_lagrangian_mult,
                          old_biased_conf_energies=old_biased_conf_energies,
                          old_log_lagrangian_mult=old_log_lagrangian_mult)
>>>>>>> a71114f0
        if _np.max(_np.abs(biased_conf_energies - old_biased_conf_energies)) < maxerr:
            break

        biased_conf_energies -= _np.min(biased_conf_energies)
        old_biased_conf_energies[:] = biased_conf_energies
        old_log_lagrangian_mult[:] = log_lagrangian_mult[:]

    conf_energies = get_conf_energies(bias_energy_sequence, state_sequence, log_R_K_i, scratch_M, scratch_T)
    therm_energies = get_therm_energies(biased_conf_energies, scratch_M)
    normalize(conf_energies, biased_conf_energies, therm_energies, scratch_M)
    return biased_conf_energies, conf_energies, therm_energies, log_lagrangian_mult, log_L_hist<|MERGE_RESOLUTION|>--- conflicted
+++ resolved
@@ -537,26 +537,14 @@
     scratch_MM = _np.zeros(shape=count_matrices.shape[1:3], dtype=_np.float64)
     old_biased_conf_energies = biased_conf_energies.copy()
     old_log_lagrangian_mult = log_lagrangian_mult.copy()
-<<<<<<< HEAD
-    import sys
-    log_L_hist = []
-=======
 
     best_lower_bound = False # alternative doesn't work at the moment
->>>>>>> a71114f0
+
     for _m in range(maxiter):
         update_lagrangian_mult(old_log_lagrangian_mult, biased_conf_energies, count_matrices, state_counts, scratch_M, log_lagrangian_mult)
         update_biased_conf_energies(log_lagrangian_mult, old_biased_conf_energies, count_matrices, bias_energy_sequence, state_sequence,
             state_counts, log_R_K_i, scratch_M, scratch_T, biased_conf_energies) # optinally include compuation of sum log mu
         if _m%10 == 0:
-<<<<<<< HEAD
-            log_L = log_likelihood(log_lagrangian_mult, biased_conf_energies, count_matrices, bias_energy_sequence, state_sequence,
-                state_counts, log_R_K_i, scratch_M, scratch_T)
-            log_L_hist.append(log_L)
-            print>>sys.stderr,'f_K:',-_np.log(_np.exp(-biased_conf_energies).sum(axis=1))
-            print>>sys.stderr, -log_L, 
-            print>>sys.stderr, _np.max(_np.abs(biased_conf_energies - old_biased_conf_energies))
-=======
             if best_lower_bound:
                 logL = log_likelihood_best_lower_bound(log_lagrangian_mult,
                            biased_conf_energies, count_matrices,
@@ -574,7 +562,6 @@
                           log_lagrangian_mult=log_lagrangian_mult,
                           old_biased_conf_energies=old_biased_conf_energies,
                           old_log_lagrangian_mult=old_log_lagrangian_mult)
->>>>>>> a71114f0
         if _np.max(_np.abs(biased_conf_energies - old_biased_conf_energies)) < maxerr:
             break
 
