"""This module provides unit tests for the assessment module"""
import time
import unittest

import numpy as np
# from numpy.core.numeric import ndarray

import scipy.sparse
from scipy.sparse.dia import dia_matrix

import assessment
<<<<<<< HEAD
import decomposition


=======
import numpy as np
>>>>>>> c1ae2d4c

def normalize_rows(A):
    """Normalize rows of sparse marix"""
    A=A.tocsr()
    values=A.data
    indptr=A.indptr #Row index pointers
    indices=A.indices #Column indices

    dim=A.shape[0]
    normed_values=np.zeros(len(values))
    
    for i in range(dim):
        thisrow=values[indptr[i]:indptr[i+1]]
        rowsum=np.sum(thisrow)
        normed_values[indptr[i]:indptr[i+1]]=thisrow/rowsum
    
    return scipy.sparse.csr_matrix((normed_values,indices,indptr))

def random_nonempty_rows(M, N, density=0.01):
    """Generate a random sparse matrix with nonempty rows"""
    N_el=int(density*M*N) # total number of non-zero elements
    if N_el<M:
        raise ValueError("Density too small to obtain nonempty rows")
    else :
        rows=np.zeros(N_el)
        rows[0:M]=np.arange(M)
        rows[M:N_el]=np.random.random_integers(0, M-1, size=(N_el-M,))
        cols=np.random.random_integers(0, N-1, size=(N_el,))
        values=np.random.rand(N_el)
        return scipy.sparse.coo_matrix((values, (rows, cols)))

class TestTransitionMatrix(unittest.TestCase):

    def setUp(self):
        self.dim=10000
        self.density=0.001
        self.tol=1e-15
        A=random_nonempty_rows(self.dim, self.dim, density=self.density)
        self.T=normalize_rows(A)

    def tearDown(self):
        pass

    def test_is_transition_matrix(self):
        self.assertTrue(assessment.is_transition_matrix(self.T, tol=self.tol))


class TestRateMatrix(unittest.TestCase):
    
    def create_sparse_rate_matrix(self):
        """
        constructs the following rate matrix for a M/M/1 queue
        TODO: fix math string
        :math: `
        Q = \begin{pmatrix}
        -\lambda & \lambda \\
        \mu & -(\mu+\lambda) & \lambda \\
        &\mu & -(\mu+\lambda) & \lambda \\
        &&\mu & -(\mu+\lambda) & \lambda &\\
        &&&&\ddots
        \end{pmatrix}`
        taken from: https://en.wikipedia.org/wiki/Transition_rate_matrix
        """
        lambda_ = 5
        mu = 3
        dim = self.dim
        
        diag = np.empty((3, dim))
        # main diagonal
        diag[0, 0] = (-lambda_)
        diag[0, 1:dim - 1] = -(mu + lambda_)
        diag[0, dim - 1] = lambda_
        
        # lower diag
        diag[1, : ] = mu
        diag[1, -2 : ] = -mu
        diag[1, -2: ] = lambda_
        diag[0, dim -1] = -lambda_
        # upper diag
        diag[2, : ] = lambda_
        
        offsets = [0, -1, 1]
        
        return dia_matrix((diag, offsets), shape=(dim, dim))

    def setUp(self):
        self.dim = 10000
        self.K = self.create_sparse_rate_matrix()
        self.tol = 1e-15
    
    def test_is_rate_matrix(self):
        K_copy = self.K.copy()
        self.assertTrue(assessment.is_rate_matrix(self.K, self.tol), \
                        "K should be evaluated as rate matrix.")
        
        self.assertTrue(np.allclose(self.K.data, K_copy.data) and \
                        np.allclose(self.K.offsets, K_copy.offsets), \
                        "object modified!")        


class TestReversible(unittest.TestCase):
    def create_rev_t(self):
        dim = self.dim
        
        diag = np.zeros((3, dim))
        
        # forward_p = 4 / 5.
        forward_p=0.6
        backward_p = 1 - forward_p
        # main diagonal
        diag[0, 0] = backward_p
        diag[0, -1] = backward_p
        
        # lower diag
        diag[1, : ] = backward_p
        diag[1, 1] = forward_p
         
        # upper diag
        diag[2, : ] = forward_p
        
        return dia_matrix((diag, [0, 1, -1]), shape=(dim, dim))
<<<<<<< HEAD

    def setUp(self):
        np.set_printoptions(precision=4, suppress=True)
        self.dim = 100
=======
    
    def setUp(self):
        unittest.TestCase.setUp(self)
        self.dim = 10
>>>>>>> c1ae2d4c
        self.tol = 1e-15
        
        start=time.time()
        self.T = self.create_rev_t()
        end=time.time()
        print '%.3fs' %(end-start)

       
    def test_is_reversible(self):
        self.assertTrue(assessment.is_reversible(self.T, tol=self.tol), \
                        'matrix should be reversible')

        

if __name__=="__main__":
    import cProfile as profiler
    unittest.main()
    profiler.run('unittest.main()', sort=1)<|MERGE_RESOLUTION|>--- conflicted
+++ resolved
@@ -1,5 +1,4 @@
 """This module provides unit tests for the assessment module"""
-import time
 import unittest
 
 import numpy as np
@@ -9,13 +8,8 @@
 from scipy.sparse.dia import dia_matrix
 
 import assessment
-<<<<<<< HEAD
-import decomposition
 
 
-=======
-import numpy as np
->>>>>>> c1ae2d4c
 
 def normalize_rows(A):
     """Normalize rows of sparse marix"""
@@ -102,7 +96,7 @@
         return dia_matrix((diag, offsets), shape=(dim, dim))
 
     def setUp(self):
-        self.dim = 10000
+        self.dim = 10
         self.K = self.create_sparse_rate_matrix()
         self.tol = 1e-15
     
@@ -137,30 +131,15 @@
         diag[2, : ] = forward_p
         
         return dia_matrix((diag, [0, 1, -1]), shape=(dim, dim))
-<<<<<<< HEAD
-
-    def setUp(self):
-        np.set_printoptions(precision=4, suppress=True)
-        self.dim = 100
-=======
     
     def setUp(self):
-        unittest.TestCase.setUp(self)
-        self.dim = 10
->>>>>>> c1ae2d4c
+        self.dim = 100
         self.tol = 1e-15
-        
-        start=time.time()
         self.T = self.create_rev_t()
-        end=time.time()
-        print '%.3fs' %(end-start)
 
-       
     def test_is_reversible(self):
         self.assertTrue(assessment.is_reversible(self.T, tol=self.tol), \
                         'matrix should be reversible')
-
-        
 
 if __name__=="__main__":
     import cProfile as profiler
