--- conflicted
+++ resolved
@@ -55,10 +55,6 @@
   files:
     - matplotlibrc
   requires:
-<<<<<<< HEAD
-=======
-    - h5py
->>>>>>> 08821a77
     - pytest
     - pytest-cov
     - pytest-faulthandler
