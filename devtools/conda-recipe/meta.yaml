--- conflicted
+++ resolved
@@ -21,11 +21,7 @@
   build:
     - {{ compiler('c') }}
     - {{ compiler('cxx') }}
-<<<<<<< HEAD
     - llvm-openmp # [osx]
-=======
-    - libgomp # [osx]
->>>>>>> 53adf31c
 
   host:
     - cython
@@ -37,6 +33,7 @@
     - python
     - scipy
     - setuptools
+    - toolchain
 
   run:
     - bhmm >=0.6.3,<0.7
